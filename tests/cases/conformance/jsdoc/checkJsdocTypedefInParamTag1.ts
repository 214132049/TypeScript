--- conflicted
+++ resolved
@@ -1,46 +1,46 @@
-﻿// @allowJS: true
-// @suppressOutputPathCheck: true
-
-// @filename: 0.js
-// @ts-check
-/**
- * @typedef {Object} Opts
- * @property {string} x
- * @property {string=} y
- * @property {string} [z]
- * @property {string} [w="hi"]
- *
- * @param {Opts} opts
- */
-function foo(opts) {
-    opts.x;
-}
-
-foo({x: 'abc'});
-
-/**
-<<<<<<< HEAD
- * @typedef {Object} AnotherOpts
- * @property anotherX {string}
- * @property anotherY {string=}
- * 
- * @param {AnotherOpts} opts
- */
-function foo1(opts) {}
-
-foo1({anotherX: "world"});
-=======
- * @typedef {object} Opts1
- * @property {string} x
- * @property {string=} y
- * @property {string} [z]
- * @property {string} [w="hi"]
- *
- * @param {Opts1} opts
- */
-function foo1(opts) {
-    opts.x;
-}
-foo1({x: 'abc'});
-
->>>>>>> f938caf8
+﻿// @allowJS: true
+// @suppressOutputPathCheck: true
+
+// @filename: 0.js
+// @ts-check
+/**
+ * @typedef {Object} Opts
+ * @property {string} x
+ * @property {string=} y
+ * @property {string} [z]
+ * @property {string} [w="hi"]
+ *
+ * @param {Opts} opts
+ */
+function foo(opts) {
+    opts.x;
+}
+
+foo({x: 'abc'});
+
+/**
+ * @typedef {Object} AnotherOpts
+ * @property anotherX {string}
+ * @property anotherY {string=}
+ * 
+ * @param {AnotherOpts} opts
+ */
+function foo1(opts) {
+    opts.anotherX;
+}
+
+foo1({anotherX: "world"});
+
+/**
+ * @typedef {object} Opts1
+ * @property {string} x
+ * @property {string=} y
+ * @property {string} [z]
+ * @property {string} [w="hi"]
+ *
+ * @param {Opts1} opts
+ */
+function foo2(opts) {
+    opts.x;
+}
+foo2({x: 'abc'});