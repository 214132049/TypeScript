--- conflicted
+++ resolved
@@ -1,33 +1,23 @@
-/// <reference path="fourslash.ts"/>
-
-////function f() {
-////    function;
-////}
-
-<<<<<<< HEAD
-test.markers().forEach((marker) => {
-    verify.navigationBarContains(marker.data.itemName, marker.data.kind, marker.fileName, marker.data.parentName);
-});
-
-verify.navigationBarCount(4); // <global> with child 'f' and 'f' with child '<function>'.
-
-=======
-verify.navigationBar([
-    {
-        "text": "<global>",
-        "kind": "module",
-        "childItems": [
-            {
-                "text": "f",
-                "kind": "function"
-            }
-        ]
-    },
-    {
-        "text": "f",
-        "kind": "function",
-        "indent": 1
-    }
-]);
-
->>>>>>> a1f110f9
+/// <reference path="fourslash.ts"/>
+
+////function f() {
+////    function;
+////}
+
+verify.navigationBar([
+    {
+        "text": "<global>",
+        "kind": "module",
+        "childItems": [
+            {
+                "text": "f",
+                "kind": "function"
+            }
+        ]
+    },
+    {
+        "text": "f",
+        "kind": "function",
+        "indent": 1
+    }
+]);