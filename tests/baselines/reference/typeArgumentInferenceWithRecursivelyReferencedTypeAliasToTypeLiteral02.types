--- conflicted
+++ resolved
@@ -1,46 +1,38 @@
-=== tests/cases/compiler/typeArgumentInferenceWithRecursivelyReferencedTypeAliasToTypeLiteral02.ts ===
-type TreeNode = {
->TreeNode : TreeNode
-
-    name: string;
->name : string
-
-    parent: TreeNode;
->parent : TreeNode
->TreeNode : TreeNode
-}
-
-type TreeNodeMiddleman = {
->TreeNodeMiddleman : { name: string; parent: TreeNode; }
-
-    name: string;
->name : string
-
-    parent: TreeNode;
->parent : TreeNode
->TreeNode : TreeNode
-}
-
-var nodes: TreeNodeMiddleman[];
->nodes : { name: string; parent: TreeNode; }[]
->TreeNodeMiddleman : { name: string; parent: TreeNode; }
-
-nodes.map(n => n.name);
->nodes.map(n => n.name) : string[]
-<<<<<<< HEAD
->nodes.map : <U>(this: { name: string; parent: { name: string; parent: TreeNode; }; }[], callbackfn: (value: { name: string; parent: { name: string; parent: TreeNode; }; }, index: number, array: { name: string; parent: { name: string; parent: TreeNode; }; }[]) => U, thisArg?: any) => U[]
->nodes : { name: string; parent: { name: string; parent: TreeNode; }; }[]
->map : <U>(this: { name: string; parent: { name: string; parent: TreeNode; }; }[], callbackfn: (value: { name: string; parent: { name: string; parent: TreeNode; }; }, index: number, array: { name: string; parent: { name: string; parent: TreeNode; }; }[]) => U, thisArg?: any) => U[]
->n => n.name : (n: { name: string; parent: { name: string; parent: TreeNode; }; }) => string
->n : { name: string; parent: { name: string; parent: TreeNode; }; }
-=======
->nodes.map : <U>(callbackfn: (value: { name: string; parent: TreeNode; }, index: number, array: { name: string; parent: TreeNode; }[]) => U, thisArg?: any) => U[]
->nodes : { name: string; parent: TreeNode; }[]
->map : <U>(callbackfn: (value: { name: string; parent: TreeNode; }, index: number, array: { name: string; parent: TreeNode; }[]) => U, thisArg?: any) => U[]
->n => n.name : (n: { name: string; parent: TreeNode; }) => string
->n : { name: string; parent: TreeNode; }
->>>>>>> 02334d85
->n.name : string
->n : { name: string; parent: TreeNode; }
->name : string
-
+=== tests/cases/compiler/typeArgumentInferenceWithRecursivelyReferencedTypeAliasToTypeLiteral02.ts ===
+type TreeNode = {
+>TreeNode : TreeNode
+
+    name: string;
+>name : string
+
+    parent: TreeNode;
+>parent : TreeNode
+>TreeNode : TreeNode
+}
+
+type TreeNodeMiddleman = {
+>TreeNodeMiddleman : { name: string; parent: TreeNode; }
+
+    name: string;
+>name : string
+
+    parent: TreeNode;
+>parent : TreeNode
+>TreeNode : TreeNode
+}
+
+var nodes: TreeNodeMiddleman[];
+>nodes : { name: string; parent: TreeNode; }[]
+>TreeNodeMiddleman : { name: string; parent: TreeNode; }
+
+nodes.map(n => n.name);
+>nodes.map(n => n.name) : string[]
+>nodes.map : <U>(this: { name: string; parent: TreeNode; }[], callbackfn: (value: { name: string; parent: TreeNode; }, index: number, array: { name: string; parent: TreeNode; }[]) => U, thisArg?: any) => U[]
+>nodes : { name: string; parent: TreeNode; }[]
+>map : <U>(this: { name: string; parent: TreeNode; }[], callbackfn: (value: { name: string; parent: TreeNode; }, index: number, array: { name: string; parent: TreeNode; }[]) => U, thisArg?: any) => U[]
+>n => n.name : (n: { name: string; parent: TreeNode; }) => string
+>n : { name: string; parent: TreeNode; }
+>n.name : string
+>n : { name: string; parent: TreeNode; }
+>name : string
+