--- conflicted
+++ resolved
@@ -1,36 +1,26 @@
-=== tests/cases/compiler/staticInstanceResolution2.ts ===
-class A { }
->A : A
-
-A.hasOwnProperty('foo');
->A.hasOwnProperty('foo') : boolean
->A.hasOwnProperty : (this: Object, v: string) => boolean
->A : typeof A
-<<<<<<< HEAD
->hasOwnProperty : (this: Object, v: string) => boolean
->'foo' : string
-=======
->hasOwnProperty : (v: string) => boolean
->'foo' : "foo"
->>>>>>> 02334d85
-
-class B {
->B : B
-
-    constructor() { }
-}
-B.hasOwnProperty('foo');
->B.hasOwnProperty('foo') : boolean
->B.hasOwnProperty : (this: Object, v: string) => boolean
->B : typeof B
-<<<<<<< HEAD
->hasOwnProperty : (this: Object, v: string) => boolean
->'foo' : string
-=======
->hasOwnProperty : (v: string) => boolean
->'foo' : "foo"
->>>>>>> 02334d85
-
-
-
-
+=== tests/cases/compiler/staticInstanceResolution2.ts ===
+class A { }
+>A : A
+
+A.hasOwnProperty('foo');
+>A.hasOwnProperty('foo') : boolean
+>A.hasOwnProperty : (this: Object, v: string) => boolean
+>A : typeof A
+>hasOwnProperty : (this: Object, v: string) => boolean
+>'foo' : "foo"
+
+class B {
+>B : B
+
+    constructor() { }
+}
+B.hasOwnProperty('foo');
+>B.hasOwnProperty('foo') : boolean
+>B.hasOwnProperty : (this: Object, v: string) => boolean
+>B : typeof B
+>hasOwnProperty : (this: Object, v: string) => boolean
+>'foo' : "foo"
+
+
+
+