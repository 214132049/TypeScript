//// [computedPropertyNamesContextualType7_ES5.ts]
interface I<T> {
    [s: number]: T;
}

declare function foo<T>(obj: I<T>): T

foo({
    p: "",
    0: () => { },
    ["hi" + "bye"]: true,
    [0 + 1]: 0,
    [+"hi"]: [0]
});

//// [computedPropertyNamesContextualType7_ES5.js]
foo((_a = {
    p: "",
    0: function () { }
<<<<<<< HEAD
}, _a.p =
    "", _a[0] =
    function () { }, _a["hi" + "bye"] =
    true, _a[0 + 1] =
    0, _a[+"hi"] =
    [0], _a));
=======
},
    _a.p = "",
    _a[0] = function () { },
    _a["hi" + "bye"] = true,
    _a[0 + 1] = 0,
    _a[+"hi"] = [0],
    _a));
>>>>>>> 7b22880b
var _a;
<|MERGE_RESOLUTION|>--- conflicted
+++ resolved
@@ -1,4 +1,4 @@
-//// [computedPropertyNamesContextualType7_ES5.ts]
+//// [computedPropertyNamesContextualType7_ES5.ts]
 interface I<T> {
     [s: number]: T;
 }
@@ -11,26 +11,17 @@
     ["hi" + "bye"]: true,
     [0 + 1]: 0,
     [+"hi"]: [0]
-});
-
-//// [computedPropertyNamesContextualType7_ES5.js]
-foo((_a = {
-    p: "",
-    0: function () { }
-<<<<<<< HEAD
-}, _a.p =
-    "", _a[0] =
-    function () { }, _a["hi" + "bye"] =
-    true, _a[0 + 1] =
-    0, _a[+"hi"] =
-    [0], _a));
-=======
-},
-    _a.p = "",
-    _a[0] = function () { },
-    _a["hi" + "bye"] = true,
-    _a[0 + 1] = 0,
-    _a[+"hi"] = [0],
-    _a));
->>>>>>> 7b22880b
-var _a;
+});
+
+//// [computedPropertyNamesContextualType7_ES5.js]
+foo((_a = {
+    p: "",
+    0: function () { }
+},
+    _a.p = "",
+    _a[0] = function () { },
+    _a["hi" + "bye"] = true,
+    _a[0 + 1] = 0,
+    _a[+"hi"] = [0],
+    _a));
+var _a;