--- conflicted
+++ resolved
@@ -1,74 +1,64 @@
-=== tests/cases/conformance/async/es6/awaitCallExpression/awaitCallExpression4_es6.ts ===
-declare var a: boolean;
->a : boolean
-
-declare var p: Promise<boolean>;
->p : Promise<boolean>
->Promise : Promise<T>
-
-declare function fn(arg0: boolean, arg1: boolean, arg2: boolean): void;
->fn : (arg0: boolean, arg1: boolean, arg2: boolean) => void
->arg0 : boolean
->arg1 : boolean
->arg2 : boolean
-
-declare var o: { fn(arg0: boolean, arg1: boolean, arg2: boolean): void; };
->o : { fn(arg0: boolean, arg1: boolean, arg2: boolean): void; }
->fn : (arg0: boolean, arg1: boolean, arg2: boolean) => void
->arg0 : boolean
->arg1 : boolean
->arg2 : boolean
-
-declare var pfn: Promise<{ (arg0: boolean, arg1: boolean, arg2: boolean): void; }>;
->pfn : Promise<(arg0: boolean, arg1: boolean, arg2: boolean) => void>
->Promise : Promise<T>
->arg0 : boolean
->arg1 : boolean
->arg2 : boolean
-
-declare var po: Promise<{ fn(arg0: boolean, arg1: boolean, arg2: boolean): void; }>;
->po : Promise<{ fn(arg0: boolean, arg1: boolean, arg2: boolean): void; }>
->Promise : Promise<T>
->fn : (arg0: boolean, arg1: boolean, arg2: boolean) => void
->arg0 : boolean
->arg1 : boolean
->arg2 : boolean
-
-declare function before(): void;
->before : () => void
-
-declare function after(): void;
->after : () => void
-
-async function func(): Promise<void> {
->func : () => Promise<void>
->Promise : Promise<T>
-
-<<<<<<< HEAD
-    "before";
->"before" : "before"
-=======
-    before();
->before() : void
->before : () => void
->>>>>>> 46856462
-
-    var b = (await pfn)(a, a, a);
->b : void
->(await pfn)(a, a, a) : void
->(await pfn) : (arg0: boolean, arg1: boolean, arg2: boolean) => void
->await pfn : (arg0: boolean, arg1: boolean, arg2: boolean) => void
->pfn : Promise<(arg0: boolean, arg1: boolean, arg2: boolean) => void>
->a : boolean
->a : boolean
->a : boolean
-
-<<<<<<< HEAD
-    "after";
->"after" : "after"
-=======
-    after();
->after() : void
->after : () => void
->>>>>>> 46856462
-}
+=== tests/cases/conformance/async/es6/awaitCallExpression/awaitCallExpression4_es6.ts ===
+declare var a: boolean;
+>a : boolean
+
+declare var p: Promise<boolean>;
+>p : Promise<boolean>
+>Promise : Promise<T>
+
+declare function fn(arg0: boolean, arg1: boolean, arg2: boolean): void;
+>fn : (arg0: boolean, arg1: boolean, arg2: boolean) => void
+>arg0 : boolean
+>arg1 : boolean
+>arg2 : boolean
+
+declare var o: { fn(arg0: boolean, arg1: boolean, arg2: boolean): void; };
+>o : { fn(arg0: boolean, arg1: boolean, arg2: boolean): void; }
+>fn : (arg0: boolean, arg1: boolean, arg2: boolean) => void
+>arg0 : boolean
+>arg1 : boolean
+>arg2 : boolean
+
+declare var pfn: Promise<{ (arg0: boolean, arg1: boolean, arg2: boolean): void; }>;
+>pfn : Promise<(arg0: boolean, arg1: boolean, arg2: boolean) => void>
+>Promise : Promise<T>
+>arg0 : boolean
+>arg1 : boolean
+>arg2 : boolean
+
+declare var po: Promise<{ fn(arg0: boolean, arg1: boolean, arg2: boolean): void; }>;
+>po : Promise<{ fn(arg0: boolean, arg1: boolean, arg2: boolean): void; }>
+>Promise : Promise<T>
+>fn : (arg0: boolean, arg1: boolean, arg2: boolean) => void
+>arg0 : boolean
+>arg1 : boolean
+>arg2 : boolean
+
+declare function before(): void;
+>before : () => void
+
+declare function after(): void;
+>after : () => void
+
+async function func(): Promise<void> {
+>func : () => Promise<void>
+>Promise : Promise<T>
+
+    before();
+>before() : void
+>before : () => void
+
+    var b = (await pfn)(a, a, a);
+>b : void
+>(await pfn)(a, a, a) : void
+>(await pfn) : (arg0: boolean, arg1: boolean, arg2: boolean) => void
+>await pfn : (arg0: boolean, arg1: boolean, arg2: boolean) => void
+>pfn : Promise<(arg0: boolean, arg1: boolean, arg2: boolean) => void>
+>a : boolean
+>a : boolean
+>a : boolean
+
+    after();
+>after() : void
+>after : () => void
+}