<<<<<<< HEAD
==== tests/cases/conformance/parser/ecmascript5/ErrorRecovery/parserEqualsGreaterThanAfterFunction2.ts (4 errors) ====
=======
tests/cases/conformance/parser/ecmascript5/ErrorRecovery/parserEqualsGreaterThanAfterFunction2.ts(1,10): error TS1003: Identifier expected.
tests/cases/conformance/parser/ecmascript5/ErrorRecovery/parserEqualsGreaterThanAfterFunction2.ts(1,13): error TS1005: ',' expected.
tests/cases/conformance/parser/ecmascript5/ErrorRecovery/parserEqualsGreaterThanAfterFunction2.ts(1,17): error TS1005: ',' expected.
tests/cases/conformance/parser/ecmascript5/ErrorRecovery/parserEqualsGreaterThanAfterFunction2.ts(1,18): error TS1005: ')' expected.
tests/cases/conformance/parser/ecmascript5/ErrorRecovery/parserEqualsGreaterThanAfterFunction2.ts(1,9): error TS2391: Function implementation is missing or not immediately following the declaration.


==== tests/cases/conformance/parser/ecmascript5/ErrorRecovery/parserEqualsGreaterThanAfterFunction2.ts (5 errors) ====
>>>>>>> 80bab05d
    function (a => b;
             ~
!!! error TS1003: Identifier expected.
                ~~
!!! error TS1005: ',' expected.
                    ~
!!! error TS1005: ',' expected.
                     
<<<<<<< HEAD
!!! ')' expected.
=======
!!! error TS1005: ')' expected.
            
!!! error TS2391: Function implementation is missing or not immediately following the declaration.
>>>>>>> 80bab05d
<|MERGE_RESOLUTION|>--- conflicted
+++ resolved
@@ -1,27 +1,16 @@
-<<<<<<< HEAD
-==== tests/cases/conformance/parser/ecmascript5/ErrorRecovery/parserEqualsGreaterThanAfterFunction2.ts (4 errors) ====
-=======
-tests/cases/conformance/parser/ecmascript5/ErrorRecovery/parserEqualsGreaterThanAfterFunction2.ts(1,10): error TS1003: Identifier expected.
-tests/cases/conformance/parser/ecmascript5/ErrorRecovery/parserEqualsGreaterThanAfterFunction2.ts(1,13): error TS1005: ',' expected.
-tests/cases/conformance/parser/ecmascript5/ErrorRecovery/parserEqualsGreaterThanAfterFunction2.ts(1,17): error TS1005: ',' expected.
-tests/cases/conformance/parser/ecmascript5/ErrorRecovery/parserEqualsGreaterThanAfterFunction2.ts(1,18): error TS1005: ')' expected.
-tests/cases/conformance/parser/ecmascript5/ErrorRecovery/parserEqualsGreaterThanAfterFunction2.ts(1,9): error TS2391: Function implementation is missing or not immediately following the declaration.
-
-
-==== tests/cases/conformance/parser/ecmascript5/ErrorRecovery/parserEqualsGreaterThanAfterFunction2.ts (5 errors) ====
->>>>>>> 80bab05d
-    function (a => b;
-             ~
-!!! error TS1003: Identifier expected.
-                ~~
-!!! error TS1005: ',' expected.
-                    ~
-!!! error TS1005: ',' expected.
-                     
-<<<<<<< HEAD
-!!! ')' expected.
-=======
-!!! error TS1005: ')' expected.
-            
-!!! error TS2391: Function implementation is missing or not immediately following the declaration.
->>>>>>> 80bab05d
+tests/cases/conformance/parser/ecmascript5/ErrorRecovery/parserEqualsGreaterThanAfterFunction2.ts(1,10): error TS1003: Identifier expected.
+tests/cases/conformance/parser/ecmascript5/ErrorRecovery/parserEqualsGreaterThanAfterFunction2.ts(1,13): error TS1005: ',' expected.
+tests/cases/conformance/parser/ecmascript5/ErrorRecovery/parserEqualsGreaterThanAfterFunction2.ts(1,17): error TS1005: ',' expected.
+tests/cases/conformance/parser/ecmascript5/ErrorRecovery/parserEqualsGreaterThanAfterFunction2.ts(1,18): error TS1005: ')' expected.
+
+
+==== tests/cases/conformance/parser/ecmascript5/ErrorRecovery/parserEqualsGreaterThanAfterFunction2.ts (4 errors) ====
+    function (a => b;
+             ~
+!!! error TS1003: Identifier expected.
+                ~~
+!!! error TS1005: ',' expected.
+                    ~
+!!! error TS1005: ',' expected.
+                     
+!!! error TS1005: ')' expected.