=== tests/cases/compiler/json.stringify.ts ===

var value = null;
>value : null
>null : null

JSON.stringify(value, undefined, 2);
>JSON.stringify(value, undefined, 2) : string
<<<<<<< HEAD
>JSON.stringify : { (this: JSON, value: any, replacer?: ((key: string, value: any) => any) | undefined, space?: string | number | undefined): string; (this: JSON, value: any, replacer?: (number | string)[] | null | undefined, space?: string | number | undefined): string; }
>JSON : JSON
>stringify : { (this: JSON, value: any, replacer?: ((key: string, value: any) => any) | undefined, space?: string | number | undefined): string; (this: JSON, value: any, replacer?: (number | string)[] | null | undefined, space?: string | number | undefined): string; }
=======
>JSON.stringify : { (value: any, replacer?: ((key: string, value: any) => any) | undefined, space?: string | number | undefined): string; (value: any, replacer?: (string | number)[] | null | undefined, space?: string | number | undefined): string; }
>JSON : JSON
>stringify : { (value: any, replacer?: ((key: string, value: any) => any) | undefined, space?: string | number | undefined): string; (value: any, replacer?: (string | number)[] | null | undefined, space?: string | number | undefined): string; }
>>>>>>> 02334d85
>value : null
>undefined : undefined
>2 : 2

JSON.stringify(value, null, 2);
>JSON.stringify(value, null, 2) : string
<<<<<<< HEAD
>JSON.stringify : { (this: JSON, value: any, replacer?: ((key: string, value: any) => any) | undefined, space?: string | number | undefined): string; (this: JSON, value: any, replacer?: (number | string)[] | null | undefined, space?: string | number | undefined): string; }
>JSON : JSON
>stringify : { (this: JSON, value: any, replacer?: ((key: string, value: any) => any) | undefined, space?: string | number | undefined): string; (this: JSON, value: any, replacer?: (number | string)[] | null | undefined, space?: string | number | undefined): string; }
=======
>JSON.stringify : { (value: any, replacer?: ((key: string, value: any) => any) | undefined, space?: string | number | undefined): string; (value: any, replacer?: (string | number)[] | null | undefined, space?: string | number | undefined): string; }
>JSON : JSON
>stringify : { (value: any, replacer?: ((key: string, value: any) => any) | undefined, space?: string | number | undefined): string; (value: any, replacer?: (string | number)[] | null | undefined, space?: string | number | undefined): string; }
>>>>>>> 02334d85
>value : null
>null : null
>2 : 2

JSON.stringify(value, ["a", 1], 2);
>JSON.stringify(value, ["a", 1], 2) : string
<<<<<<< HEAD
>JSON.stringify : { (this: JSON, value: any, replacer?: ((key: string, value: any) => any) | undefined, space?: string | number | undefined): string; (this: JSON, value: any, replacer?: (number | string)[] | null | undefined, space?: string | number | undefined): string; }
>JSON : JSON
>stringify : { (this: JSON, value: any, replacer?: ((key: string, value: any) => any) | undefined, space?: string | number | undefined): string; (this: JSON, value: any, replacer?: (number | string)[] | null | undefined, space?: string | number | undefined): string; }
=======
>JSON.stringify : { (value: any, replacer?: ((key: string, value: any) => any) | undefined, space?: string | number | undefined): string; (value: any, replacer?: (string | number)[] | null | undefined, space?: string | number | undefined): string; }
>JSON : JSON
>stringify : { (value: any, replacer?: ((key: string, value: any) => any) | undefined, space?: string | number | undefined): string; (value: any, replacer?: (string | number)[] | null | undefined, space?: string | number | undefined): string; }
>>>>>>> 02334d85
>value : null
>["a", 1] : (string | number)[]
>"a" : "a"
>1 : 1
>2 : 2

JSON.stringify(value, (k) => undefined, 2);
>JSON.stringify(value, (k) => undefined, 2) : string
<<<<<<< HEAD
>JSON.stringify : { (this: JSON, value: any, replacer?: ((key: string, value: any) => any) | undefined, space?: string | number | undefined): string; (this: JSON, value: any, replacer?: (number | string)[] | null | undefined, space?: string | number | undefined): string; }
>JSON : JSON
>stringify : { (this: JSON, value: any, replacer?: ((key: string, value: any) => any) | undefined, space?: string | number | undefined): string; (this: JSON, value: any, replacer?: (number | string)[] | null | undefined, space?: string | number | undefined): string; }
=======
>JSON.stringify : { (value: any, replacer?: ((key: string, value: any) => any) | undefined, space?: string | number | undefined): string; (value: any, replacer?: (string | number)[] | null | undefined, space?: string | number | undefined): string; }
>JSON : JSON
>stringify : { (value: any, replacer?: ((key: string, value: any) => any) | undefined, space?: string | number | undefined): string; (value: any, replacer?: (string | number)[] | null | undefined, space?: string | number | undefined): string; }
>>>>>>> 02334d85
>value : null
>(k) => undefined : (k: string) => undefined
>k : string
>undefined : undefined
>2 : 2

JSON.stringify(value, undefined, 2);
>JSON.stringify(value, undefined, 2) : string
<<<<<<< HEAD
>JSON.stringify : { (this: JSON, value: any, replacer?: ((key: string, value: any) => any) | undefined, space?: string | number | undefined): string; (this: JSON, value: any, replacer?: (number | string)[] | null | undefined, space?: string | number | undefined): string; }
>JSON : JSON
>stringify : { (this: JSON, value: any, replacer?: ((key: string, value: any) => any) | undefined, space?: string | number | undefined): string; (this: JSON, value: any, replacer?: (number | string)[] | null | undefined, space?: string | number | undefined): string; }
=======
>JSON.stringify : { (value: any, replacer?: ((key: string, value: any) => any) | undefined, space?: string | number | undefined): string; (value: any, replacer?: (string | number)[] | null | undefined, space?: string | number | undefined): string; }
>JSON : JSON
>stringify : { (value: any, replacer?: ((key: string, value: any) => any) | undefined, space?: string | number | undefined): string; (value: any, replacer?: (string | number)[] | null | undefined, space?: string | number | undefined): string; }
>>>>>>> 02334d85
>value : null
>undefined : undefined
>2 : 2

<|MERGE_RESOLUTION|>--- conflicted
+++ resolved
@@ -1,85 +1,55 @@
-=== tests/cases/compiler/json.stringify.ts ===
-
-var value = null;
->value : null
->null : null
-
-JSON.stringify(value, undefined, 2);
->JSON.stringify(value, undefined, 2) : string
-<<<<<<< HEAD
->JSON.stringify : { (this: JSON, value: any, replacer?: ((key: string, value: any) => any) | undefined, space?: string | number | undefined): string; (this: JSON, value: any, replacer?: (number | string)[] | null | undefined, space?: string | number | undefined): string; }
->JSON : JSON
->stringify : { (this: JSON, value: any, replacer?: ((key: string, value: any) => any) | undefined, space?: string | number | undefined): string; (this: JSON, value: any, replacer?: (number | string)[] | null | undefined, space?: string | number | undefined): string; }
-=======
->JSON.stringify : { (value: any, replacer?: ((key: string, value: any) => any) | undefined, space?: string | number | undefined): string; (value: any, replacer?: (string | number)[] | null | undefined, space?: string | number | undefined): string; }
->JSON : JSON
->stringify : { (value: any, replacer?: ((key: string, value: any) => any) | undefined, space?: string | number | undefined): string; (value: any, replacer?: (string | number)[] | null | undefined, space?: string | number | undefined): string; }
->>>>>>> 02334d85
->value : null
->undefined : undefined
->2 : 2
-
-JSON.stringify(value, null, 2);
->JSON.stringify(value, null, 2) : string
-<<<<<<< HEAD
->JSON.stringify : { (this: JSON, value: any, replacer?: ((key: string, value: any) => any) | undefined, space?: string | number | undefined): string; (this: JSON, value: any, replacer?: (number | string)[] | null | undefined, space?: string | number | undefined): string; }
->JSON : JSON
->stringify : { (this: JSON, value: any, replacer?: ((key: string, value: any) => any) | undefined, space?: string | number | undefined): string; (this: JSON, value: any, replacer?: (number | string)[] | null | undefined, space?: string | number | undefined): string; }
-=======
->JSON.stringify : { (value: any, replacer?: ((key: string, value: any) => any) | undefined, space?: string | number | undefined): string; (value: any, replacer?: (string | number)[] | null | undefined, space?: string | number | undefined): string; }
->JSON : JSON
->stringify : { (value: any, replacer?: ((key: string, value: any) => any) | undefined, space?: string | number | undefined): string; (value: any, replacer?: (string | number)[] | null | undefined, space?: string | number | undefined): string; }
->>>>>>> 02334d85
->value : null
->null : null
->2 : 2
-
-JSON.stringify(value, ["a", 1], 2);
->JSON.stringify(value, ["a", 1], 2) : string
-<<<<<<< HEAD
->JSON.stringify : { (this: JSON, value: any, replacer?: ((key: string, value: any) => any) | undefined, space?: string | number | undefined): string; (this: JSON, value: any, replacer?: (number | string)[] | null | undefined, space?: string | number | undefined): string; }
->JSON : JSON
->stringify : { (this: JSON, value: any, replacer?: ((key: string, value: any) => any) | undefined, space?: string | number | undefined): string; (this: JSON, value: any, replacer?: (number | string)[] | null | undefined, space?: string | number | undefined): string; }
-=======
->JSON.stringify : { (value: any, replacer?: ((key: string, value: any) => any) | undefined, space?: string | number | undefined): string; (value: any, replacer?: (string | number)[] | null | undefined, space?: string | number | undefined): string; }
->JSON : JSON
->stringify : { (value: any, replacer?: ((key: string, value: any) => any) | undefined, space?: string | number | undefined): string; (value: any, replacer?: (string | number)[] | null | undefined, space?: string | number | undefined): string; }
->>>>>>> 02334d85
->value : null
->["a", 1] : (string | number)[]
->"a" : "a"
->1 : 1
->2 : 2
-
-JSON.stringify(value, (k) => undefined, 2);
->JSON.stringify(value, (k) => undefined, 2) : string
-<<<<<<< HEAD
->JSON.stringify : { (this: JSON, value: any, replacer?: ((key: string, value: any) => any) | undefined, space?: string | number | undefined): string; (this: JSON, value: any, replacer?: (number | string)[] | null | undefined, space?: string | number | undefined): string; }
->JSON : JSON
->stringify : { (this: JSON, value: any, replacer?: ((key: string, value: any) => any) | undefined, space?: string | number | undefined): string; (this: JSON, value: any, replacer?: (number | string)[] | null | undefined, space?: string | number | undefined): string; }
-=======
->JSON.stringify : { (value: any, replacer?: ((key: string, value: any) => any) | undefined, space?: string | number | undefined): string; (value: any, replacer?: (string | number)[] | null | undefined, space?: string | number | undefined): string; }
->JSON : JSON
->stringify : { (value: any, replacer?: ((key: string, value: any) => any) | undefined, space?: string | number | undefined): string; (value: any, replacer?: (string | number)[] | null | undefined, space?: string | number | undefined): string; }
->>>>>>> 02334d85
->value : null
->(k) => undefined : (k: string) => undefined
->k : string
->undefined : undefined
->2 : 2
-
-JSON.stringify(value, undefined, 2);
->JSON.stringify(value, undefined, 2) : string
-<<<<<<< HEAD
->JSON.stringify : { (this: JSON, value: any, replacer?: ((key: string, value: any) => any) | undefined, space?: string | number | undefined): string; (this: JSON, value: any, replacer?: (number | string)[] | null | undefined, space?: string | number | undefined): string; }
->JSON : JSON
->stringify : { (this: JSON, value: any, replacer?: ((key: string, value: any) => any) | undefined, space?: string | number | undefined): string; (this: JSON, value: any, replacer?: (number | string)[] | null | undefined, space?: string | number | undefined): string; }
-=======
->JSON.stringify : { (value: any, replacer?: ((key: string, value: any) => any) | undefined, space?: string | number | undefined): string; (value: any, replacer?: (string | number)[] | null | undefined, space?: string | number | undefined): string; }
->JSON : JSON
->stringify : { (value: any, replacer?: ((key: string, value: any) => any) | undefined, space?: string | number | undefined): string; (value: any, replacer?: (string | number)[] | null | undefined, space?: string | number | undefined): string; }
->>>>>>> 02334d85
->value : null
->undefined : undefined
->2 : 2
-
+=== tests/cases/compiler/json.stringify.ts ===
+
+var value = null;
+>value : null
+>null : null
+
+JSON.stringify(value, undefined, 2);
+>JSON.stringify(value, undefined, 2) : string
+>JSON.stringify : { (this: JSON, value: any, replacer?: ((key: string, value: any) => any) | undefined, space?: string | number | undefined): string; (this: JSON, value: any, replacer?: (string | number)[] | null | undefined, space?: string | number | undefined): string; }
+>JSON : JSON
+>stringify : { (this: JSON, value: any, replacer?: ((key: string, value: any) => any) | undefined, space?: string | number | undefined): string; (this: JSON, value: any, replacer?: (string | number)[] | null | undefined, space?: string | number | undefined): string; }
+>value : null
+>undefined : undefined
+>2 : 2
+
+JSON.stringify(value, null, 2);
+>JSON.stringify(value, null, 2) : string
+>JSON.stringify : { (this: JSON, value: any, replacer?: ((key: string, value: any) => any) | undefined, space?: string | number | undefined): string; (this: JSON, value: any, replacer?: (string | number)[] | null | undefined, space?: string | number | undefined): string; }
+>JSON : JSON
+>stringify : { (this: JSON, value: any, replacer?: ((key: string, value: any) => any) | undefined, space?: string | number | undefined): string; (this: JSON, value: any, replacer?: (string | number)[] | null | undefined, space?: string | number | undefined): string; }
+>value : null
+>null : null
+>2 : 2
+
+JSON.stringify(value, ["a", 1], 2);
+>JSON.stringify(value, ["a", 1], 2) : string
+>JSON.stringify : { (this: JSON, value: any, replacer?: ((key: string, value: any) => any) | undefined, space?: string | number | undefined): string; (this: JSON, value: any, replacer?: (string | number)[] | null | undefined, space?: string | number | undefined): string; }
+>JSON : JSON
+>stringify : { (this: JSON, value: any, replacer?: ((key: string, value: any) => any) | undefined, space?: string | number | undefined): string; (this: JSON, value: any, replacer?: (string | number)[] | null | undefined, space?: string | number | undefined): string; }
+>value : null
+>["a", 1] : (string | number)[]
+>"a" : "a"
+>1 : 1
+>2 : 2
+
+JSON.stringify(value, (k) => undefined, 2);
+>JSON.stringify(value, (k) => undefined, 2) : string
+>JSON.stringify : { (this: JSON, value: any, replacer?: ((key: string, value: any) => any) | undefined, space?: string | number | undefined): string; (this: JSON, value: any, replacer?: (string | number)[] | null | undefined, space?: string | number | undefined): string; }
+>JSON : JSON
+>stringify : { (this: JSON, value: any, replacer?: ((key: string, value: any) => any) | undefined, space?: string | number | undefined): string; (this: JSON, value: any, replacer?: (string | number)[] | null | undefined, space?: string | number | undefined): string; }
+>value : null
+>(k) => undefined : (k: string) => undefined
+>k : string
+>undefined : undefined
+>2 : 2
+
+JSON.stringify(value, undefined, 2);
+>JSON.stringify(value, undefined, 2) : string
+>JSON.stringify : { (this: JSON, value: any, replacer?: ((key: string, value: any) => any) | undefined, space?: string | number | undefined): string; (this: JSON, value: any, replacer?: (string | number)[] | null | undefined, space?: string | number | undefined): string; }
+>JSON : JSON
+>stringify : { (this: JSON, value: any, replacer?: ((key: string, value: any) => any) | undefined, space?: string | number | undefined): string; (this: JSON, value: any, replacer?: (string | number)[] | null | undefined, space?: string | number | undefined): string; }
+>value : null
+>undefined : undefined
+>2 : 2
+