--- conflicted
+++ resolved
@@ -1,1375 +1,1346 @@
-// These utilities are common to multiple language service features.
-/* @internal */
-namespace ts {
-    export const scanner: Scanner = createScanner(ScriptTarget.Latest, /*skipTrivia*/ true);
-    export const emptyArray: any[] = [];
-
-    export const enum SemanticMeaning {
-        None = 0x0,
-        Value = 0x1,
-        Type = 0x2,
-        Namespace = 0x4,
-        All = Value | Type | Namespace
-    }
-
-    export function getMeaningFromDeclaration(node: Node): SemanticMeaning {
-        switch (node.kind) {
-            case SyntaxKind.Parameter:
-            case SyntaxKind.VariableDeclaration:
-            case SyntaxKind.BindingElement:
-            case SyntaxKind.PropertyDeclaration:
-            case SyntaxKind.PropertySignature:
-            case SyntaxKind.PropertyAssignment:
-            case SyntaxKind.ShorthandPropertyAssignment:
-            case SyntaxKind.EnumMember:
-            case SyntaxKind.MethodDeclaration:
-            case SyntaxKind.MethodSignature:
-            case SyntaxKind.Constructor:
-            case SyntaxKind.GetAccessor:
-            case SyntaxKind.SetAccessor:
-            case SyntaxKind.FunctionDeclaration:
-            case SyntaxKind.FunctionExpression:
-            case SyntaxKind.ArrowFunction:
-            case SyntaxKind.CatchClause:
-                return SemanticMeaning.Value;
-
-            case SyntaxKind.TypeParameter:
-            case SyntaxKind.InterfaceDeclaration:
-            case SyntaxKind.TypeAliasDeclaration:
-            case SyntaxKind.TypeLiteral:
-                return SemanticMeaning.Type;
-
-            case SyntaxKind.ClassDeclaration:
-            case SyntaxKind.EnumDeclaration:
-                return SemanticMeaning.Value | SemanticMeaning.Type;
-
-            case SyntaxKind.ModuleDeclaration:
-                if (isAmbientModule(<ModuleDeclaration>node)) {
-                    return SemanticMeaning.Namespace | SemanticMeaning.Value;
-                }
-                else if (getModuleInstanceState(node) === ModuleInstanceState.Instantiated) {
-                    return SemanticMeaning.Namespace | SemanticMeaning.Value;
-                }
-                else {
-                    return SemanticMeaning.Namespace;
-                }
-
-            case SyntaxKind.NamedImports:
-            case SyntaxKind.ImportSpecifier:
-            case SyntaxKind.ImportEqualsDeclaration:
-            case SyntaxKind.ImportDeclaration:
-            case SyntaxKind.ExportAssignment:
-            case SyntaxKind.ExportDeclaration:
-                return SemanticMeaning.Value | SemanticMeaning.Type | SemanticMeaning.Namespace;
-
-            // An external module can be a Value
-            case SyntaxKind.SourceFile:
-                return SemanticMeaning.Namespace | SemanticMeaning.Value;
-        }
-
-        return SemanticMeaning.Value | SemanticMeaning.Type | SemanticMeaning.Namespace;
-    }
-
-    export function getMeaningFromLocation(node: Node): SemanticMeaning {
-        if (node.parent.kind === SyntaxKind.ExportAssignment) {
-            return SemanticMeaning.Value | SemanticMeaning.Type | SemanticMeaning.Namespace;
-        }
-        else if (isInRightSideOfImport(node)) {
-            return getMeaningFromRightHandSideOfImportEquals(node);
-        }
-        else if (isDeclarationName(node)) {
-            return getMeaningFromDeclaration(node.parent);
-        }
-        else if (isTypeReference(node)) {
-            return SemanticMeaning.Type;
-        }
-        else if (isNamespaceReference(node)) {
-            return SemanticMeaning.Namespace;
-        }
-        else {
-            return SemanticMeaning.Value;
-        }
-    }
-
-    function getMeaningFromRightHandSideOfImportEquals(node: Node) {
-        Debug.assert(node.kind === SyntaxKind.Identifier);
-
-        //     import a = |b|; // Namespace
-        //     import a = |b.c|; // Value, type, namespace
-        //     import a = |b.c|.d; // Namespace
-
-        if (node.parent.kind === SyntaxKind.QualifiedName &&
-            (<QualifiedName>node.parent).right === node &&
-            node.parent.parent.kind === SyntaxKind.ImportEqualsDeclaration) {
-            return SemanticMeaning.Value | SemanticMeaning.Type | SemanticMeaning.Namespace;
-        }
-        return SemanticMeaning.Namespace;
-    }
-
-    function isInRightSideOfImport(node: Node) {
-        while (node.parent.kind === SyntaxKind.QualifiedName) {
-            node = node.parent;
-        }
-        return isInternalModuleImportEqualsDeclaration(node.parent) && (<ImportEqualsDeclaration>node.parent).moduleReference === node;
-    }
-
-    function isNamespaceReference(node: Node): boolean {
-        return isQualifiedNameNamespaceReference(node) || isPropertyAccessNamespaceReference(node);
-    }
-
-    function isQualifiedNameNamespaceReference(node: Node): boolean {
-        let root = node;
-        let isLastClause = true;
-        if (root.parent.kind === SyntaxKind.QualifiedName) {
-            while (root.parent && root.parent.kind === SyntaxKind.QualifiedName) {
-                root = root.parent;
-            }
-
-            isLastClause = (<QualifiedName>root).right === node;
-        }
-
-        return root.parent.kind === SyntaxKind.TypeReference && !isLastClause;
-    }
-
-    function isPropertyAccessNamespaceReference(node: Node): boolean {
-        let root = node;
-        let isLastClause = true;
-        if (root.parent.kind === SyntaxKind.PropertyAccessExpression) {
-            while (root.parent && root.parent.kind === SyntaxKind.PropertyAccessExpression) {
-                root = root.parent;
-            }
-
-            isLastClause = (<PropertyAccessExpression>root).name === node;
-        }
-
-        if (!isLastClause && root.parent.kind === SyntaxKind.ExpressionWithTypeArguments && root.parent.parent.kind === SyntaxKind.HeritageClause) {
-            const decl = root.parent.parent.parent;
-            return (decl.kind === SyntaxKind.ClassDeclaration && (<HeritageClause>root.parent.parent).token === SyntaxKind.ImplementsKeyword) ||
-                (decl.kind === SyntaxKind.InterfaceDeclaration && (<HeritageClause>root.parent.parent).token === SyntaxKind.ExtendsKeyword);
-        }
-
-        return false;
-    }
-
-    function isTypeReference(node: Node): boolean {
-        if (isRightSideOfQualifiedNameOrPropertyAccess(node)) {
-            node = node.parent;
-        }
-
-        return node.parent.kind === SyntaxKind.TypeReference ||
-            (node.parent.kind === SyntaxKind.ExpressionWithTypeArguments && !isExpressionWithTypeArgumentsInClassExtendsClause(<ExpressionWithTypeArguments>node.parent)) ||
-            (node.kind === SyntaxKind.ThisKeyword && !isPartOfExpression(node)) ||
-            node.kind === SyntaxKind.ThisType;
-    }
-
-    export function isCallExpressionTarget(node: Node): boolean {
-        return isCallOrNewExpressionTarget(node, SyntaxKind.CallExpression);
-    }
-
-    export function isNewExpressionTarget(node: Node): boolean {
-        return isCallOrNewExpressionTarget(node, SyntaxKind.NewExpression);
-    }
-
-    function isCallOrNewExpressionTarget(node: Node, kind: SyntaxKind) {
-        const target = climbPastPropertyAccess(node);
-        return target && target.parent && target.parent.kind === kind && (<CallExpression>target.parent).expression === target;
-    }
-
-    export function climbPastPropertyAccess(node: Node) {
-        return isRightSideOfPropertyAccess(node) ? node.parent : node;
-    }
-
-    export function getTargetLabel(referenceNode: Node, labelName: string): Identifier {
-        while (referenceNode) {
-            if (referenceNode.kind === SyntaxKind.LabeledStatement && (<LabeledStatement>referenceNode).label.text === labelName) {
-                return (<LabeledStatement>referenceNode).label;
-            }
-            referenceNode = referenceNode.parent;
-        }
-        return undefined;
-    }
-
-    export function isJumpStatementTarget(node: Node): boolean {
-        return node.kind === SyntaxKind.Identifier &&
-            (node.parent.kind === SyntaxKind.BreakStatement || node.parent.kind === SyntaxKind.ContinueStatement) &&
-            (<BreakOrContinueStatement>node.parent).label === node;
-    }
-
-    function isLabelOfLabeledStatement(node: Node): boolean {
-        return node.kind === SyntaxKind.Identifier &&
-            node.parent.kind === SyntaxKind.LabeledStatement &&
-            (<LabeledStatement>node.parent).label === node;
-    }
-
-    export function isLabelName(node: Node): boolean {
-        return isLabelOfLabeledStatement(node) || isJumpStatementTarget(node);
-    }
-
-    export function isRightSideOfQualifiedName(node: Node) {
-        return node.parent.kind === SyntaxKind.QualifiedName && (<QualifiedName>node.parent).right === node;
-    }
-
-    export function isRightSideOfPropertyAccess(node: Node) {
-        return node && node.parent && node.parent.kind === SyntaxKind.PropertyAccessExpression && (<PropertyAccessExpression>node.parent).name === node;
-    }
-
-    export function isNameOfModuleDeclaration(node: Node) {
-        return node.parent.kind === SyntaxKind.ModuleDeclaration && (<ModuleDeclaration>node.parent).name === node;
-    }
-
-    export function isNameOfFunctionDeclaration(node: Node): boolean {
-        return node.kind === SyntaxKind.Identifier &&
-            isFunctionLike(node.parent) && (<FunctionLikeDeclaration>node.parent).name === node;
-    }
-
-    export function isLiteralNameOfPropertyDeclarationOrIndexAccess(node: Node): boolean {
-        if (node.kind === SyntaxKind.StringLiteral || node.kind === SyntaxKind.NumericLiteral) {
-            switch (node.parent.kind) {
-                case SyntaxKind.PropertyDeclaration:
-                case SyntaxKind.PropertySignature:
-                case SyntaxKind.PropertyAssignment:
-                case SyntaxKind.EnumMember:
-                case SyntaxKind.MethodDeclaration:
-                case SyntaxKind.MethodSignature:
-                case SyntaxKind.GetAccessor:
-                case SyntaxKind.SetAccessor:
-                case SyntaxKind.ModuleDeclaration:
-                    return (<Declaration>node.parent).name === node;
-                case SyntaxKind.ElementAccessExpression:
-                    return (<ElementAccessExpression>node.parent).argumentExpression === node;
-                case SyntaxKind.ComputedPropertyName:
-                    return true;
-            }
-        }
-
-        return false;
-    }
-
-    export function isExpressionOfExternalModuleImportEqualsDeclaration(node: Node) {
-        return isExternalModuleImportEqualsDeclaration(node.parent.parent) &&
-            getExternalModuleImportEqualsDeclarationExpression(node.parent.parent) === node;
-    }
-
-    /** Returns true if the position is within a comment */
-    export function isInsideComment(sourceFile: SourceFile, token: Node, position: number): boolean {
-        // The position has to be: 1. in the leading trivia (before token.getStart()), and 2. within a comment
-        return position <= token.getStart(sourceFile) &&
-            (isInsideCommentRange(getTrailingCommentRanges(sourceFile.text, token.getFullStart())) ||
-                isInsideCommentRange(getLeadingCommentRanges(sourceFile.text, token.getFullStart())));
-
-        function isInsideCommentRange(comments: CommentRange[]): boolean {
-            return forEach(comments, comment => {
-                // either we are 1. completely inside the comment, or 2. at the end of the comment
-                if (comment.pos < position && position < comment.end) {
-                    return true;
-                }
-                else if (position === comment.end) {
-                    const text = sourceFile.text;
-                    const width = comment.end - comment.pos;
-                    // is single line comment or just /*
-                    if (width <= 2 || text.charCodeAt(comment.pos + 1) === CharacterCodes.slash) {
-                        return true;
-                    }
-                    else {
-                        // is unterminated multi-line comment
-                        return !(text.charCodeAt(comment.end - 1) === CharacterCodes.slash &&
-                            text.charCodeAt(comment.end - 2) === CharacterCodes.asterisk);
-                    }
-                }
-                return false;
-            });
-        }
-    }
-
-    export function getContainerNode(node: Node): Declaration {
-        while (true) {
-            node = node.parent;
-            if (!node) {
-                return undefined;
-            }
-            switch (node.kind) {
-                case SyntaxKind.SourceFile:
-                case SyntaxKind.MethodDeclaration:
-                case SyntaxKind.MethodSignature:
-                case SyntaxKind.FunctionDeclaration:
-                case SyntaxKind.FunctionExpression:
-                case SyntaxKind.GetAccessor:
-                case SyntaxKind.SetAccessor:
-                case SyntaxKind.ClassDeclaration:
-                case SyntaxKind.InterfaceDeclaration:
-                case SyntaxKind.EnumDeclaration:
-                case SyntaxKind.ModuleDeclaration:
-                    return <Declaration>node;
-            }
-        }
-    }
-
-    export function getNodeKind(node: Node): string {
-        switch (node.kind) {
-            case SyntaxKind.SourceFile:
-                return isExternalModule(<SourceFile>node) ? ScriptElementKind.moduleElement : ScriptElementKind.scriptElement;
-            case SyntaxKind.ModuleDeclaration:
-                return ScriptElementKind.moduleElement;
-            case SyntaxKind.ClassDeclaration:
-            case SyntaxKind.ClassExpression:
-                return ScriptElementKind.classElement;
-            case SyntaxKind.InterfaceDeclaration: return ScriptElementKind.interfaceElement;
-            case SyntaxKind.TypeAliasDeclaration: return ScriptElementKind.typeElement;
-            case SyntaxKind.EnumDeclaration: return ScriptElementKind.enumElement;
-            case SyntaxKind.VariableDeclaration:
-                return getKindOfVariableDeclaration(<VariableDeclaration>node);
-            case SyntaxKind.BindingElement:
-                return getKindOfVariableDeclaration(<VariableDeclaration>getRootDeclaration(node));
-            case SyntaxKind.ArrowFunction:
-            case SyntaxKind.FunctionDeclaration:
-            case SyntaxKind.FunctionExpression:
-                return ScriptElementKind.functionElement;
-            case SyntaxKind.GetAccessor: return ScriptElementKind.memberGetAccessorElement;
-            case SyntaxKind.SetAccessor: return ScriptElementKind.memberSetAccessorElement;
-            case SyntaxKind.MethodDeclaration:
-            case SyntaxKind.MethodSignature:
-                return ScriptElementKind.memberFunctionElement;
-            case SyntaxKind.PropertyDeclaration:
-            case SyntaxKind.PropertySignature:
-                return ScriptElementKind.memberVariableElement;
-            case SyntaxKind.IndexSignature: return ScriptElementKind.indexSignatureElement;
-            case SyntaxKind.ConstructSignature: return ScriptElementKind.constructSignatureElement;
-            case SyntaxKind.CallSignature: return ScriptElementKind.callSignatureElement;
-            case SyntaxKind.Constructor: return ScriptElementKind.constructorImplementationElement;
-            case SyntaxKind.TypeParameter: return ScriptElementKind.typeParameterElement;
-            case SyntaxKind.EnumMember: return ScriptElementKind.enumMemberElement;
-            case SyntaxKind.Parameter: return hasModifier(node, ModifierFlags.ParameterPropertyModifier) ? ScriptElementKind.memberVariableElement : ScriptElementKind.parameterElement;
-            case SyntaxKind.ImportEqualsDeclaration:
-            case SyntaxKind.ImportSpecifier:
-            case SyntaxKind.ImportClause:
-            case SyntaxKind.ExportSpecifier:
-            case SyntaxKind.NamespaceImport:
-                return ScriptElementKind.alias;
-            case SyntaxKind.JSDocTypedefTag:
-                return ScriptElementKind.typeElement;
-            default:
-                return ScriptElementKind.unknown;
-        }
-
-        function getKindOfVariableDeclaration(v: VariableDeclaration): string {
-            return isConst(v)
-                ? ScriptElementKind.constElement
-                : isLet(v)
-                    ? ScriptElementKind.letElement
-                    : ScriptElementKind.variableElement;
-        }
-    }
-
-    export function getStringLiteralTypeForNode(node: StringLiteral | LiteralTypeNode, typeChecker: TypeChecker): LiteralType {
-        const searchNode = node.parent.kind === SyntaxKind.LiteralType ? <LiteralTypeNode>node.parent : node;
-        const type = typeChecker.getTypeAtLocation(searchNode);
-        if (type && type.flags & TypeFlags.StringLiteral) {
-            return <LiteralType>type;
-        }
-        return undefined;
-    }
-
-    export function isThis(node: Node): boolean {
-        switch (node.kind) {
-            case SyntaxKind.ThisKeyword:
-            // case SyntaxKind.ThisType: TODO: GH#9267
-                return true;
-            case SyntaxKind.Identifier:
-                // 'this' as a parameter
-                return identifierIsThisKeyword(node as Identifier) && node.parent.kind === SyntaxKind.Parameter;
-            default:
-                return false;
-        }
-    }
-
-    // Matches the beginning of a triple slash directive
-    const tripleSlashDirectivePrefixRegex = /^\/\/\/\s*</;
-
-    export interface ListItemInfo {
-        listItemIndex: number;
-        list: Node;
-    }
-
-    export function getLineStartPositionForPosition(position: number, sourceFile: SourceFile): number {
-        const lineStarts = sourceFile.getLineStarts();
-        const line = sourceFile.getLineAndCharacterOfPosition(position).line;
-        return lineStarts[line];
-    }
-
-    export function rangeContainsRange(r1: TextRange, r2: TextRange): boolean {
-        return startEndContainsRange(r1.pos, r1.end, r2);
-    }
-
-    export function startEndContainsRange(start: number, end: number, range: TextRange): boolean {
-        return start <= range.pos && end >= range.end;
-    }
-
-    export function rangeContainsStartEnd(range: TextRange, start: number, end: number): boolean {
-        return range.pos <= start && range.end >= end;
-    }
-
-    export function rangeOverlapsWithStartEnd(r1: TextRange, start: number, end: number) {
-        return startEndOverlapsWithStartEnd(r1.pos, r1.end, start, end);
-    }
-
-    export function startEndOverlapsWithStartEnd(start1: number, end1: number, start2: number, end2: number) {
-        const start = Math.max(start1, start2);
-        const end = Math.min(end1, end2);
-        return start < end;
-    }
-
-    export function positionBelongsToNode(candidate: Node, position: number, sourceFile: SourceFile): boolean {
-        return candidate.end > position || !isCompletedNode(candidate, sourceFile);
-    }
-
-    export function isCompletedNode(n: Node, sourceFile: SourceFile): boolean {
-        if (nodeIsMissing(n)) {
-            return false;
-        }
-
-        switch (n.kind) {
-            case SyntaxKind.ClassDeclaration:
-            case SyntaxKind.InterfaceDeclaration:
-            case SyntaxKind.EnumDeclaration:
-            case SyntaxKind.ObjectLiteralExpression:
-            case SyntaxKind.ObjectBindingPattern:
-            case SyntaxKind.TypeLiteral:
-            case SyntaxKind.Block:
-            case SyntaxKind.ModuleBlock:
-            case SyntaxKind.CaseBlock:
-            case SyntaxKind.NamedImports:
-            case SyntaxKind.NamedExports:
-                return nodeEndsWith(n, SyntaxKind.CloseBraceToken, sourceFile);
-            case SyntaxKind.CatchClause:
-                return isCompletedNode((<CatchClause>n).block, sourceFile);
-            case SyntaxKind.NewExpression:
-                if (!(<NewExpression>n).arguments) {
-                    return true;
-                }
-            // fall through
-            case SyntaxKind.CallExpression:
-            case SyntaxKind.ParenthesizedExpression:
-            case SyntaxKind.ParenthesizedType:
-                return nodeEndsWith(n, SyntaxKind.CloseParenToken, sourceFile);
-
-            case SyntaxKind.FunctionType:
-            case SyntaxKind.ConstructorType:
-                return isCompletedNode((<SignatureDeclaration>n).type, sourceFile);
-
-            case SyntaxKind.Constructor:
-            case SyntaxKind.GetAccessor:
-            case SyntaxKind.SetAccessor:
-            case SyntaxKind.FunctionDeclaration:
-            case SyntaxKind.FunctionExpression:
-            case SyntaxKind.MethodDeclaration:
-            case SyntaxKind.MethodSignature:
-            case SyntaxKind.ConstructSignature:
-            case SyntaxKind.CallSignature:
-            case SyntaxKind.ArrowFunction:
-                if ((<FunctionLikeDeclaration>n).body) {
-                    return isCompletedNode((<FunctionLikeDeclaration>n).body, sourceFile);
-                }
-
-                if ((<FunctionLikeDeclaration>n).type) {
-                    return isCompletedNode((<FunctionLikeDeclaration>n).type, sourceFile);
-                }
-
-                // Even though type parameters can be unclosed, we can get away with
-                // having at least a closing paren.
-                return hasChildOfKind(n, SyntaxKind.CloseParenToken, sourceFile);
-
-            case SyntaxKind.ModuleDeclaration:
-                return (<ModuleDeclaration>n).body && isCompletedNode((<ModuleDeclaration>n).body, sourceFile);
-
-            case SyntaxKind.IfStatement:
-                if ((<IfStatement>n).elseStatement) {
-                    return isCompletedNode((<IfStatement>n).elseStatement, sourceFile);
-                }
-                return isCompletedNode((<IfStatement>n).thenStatement, sourceFile);
-
-            case SyntaxKind.ExpressionStatement:
-                return isCompletedNode((<ExpressionStatement>n).expression, sourceFile) ||
-                    hasChildOfKind(n, SyntaxKind.SemicolonToken);
-
-            case SyntaxKind.ArrayLiteralExpression:
-            case SyntaxKind.ArrayBindingPattern:
-            case SyntaxKind.ElementAccessExpression:
-            case SyntaxKind.ComputedPropertyName:
-            case SyntaxKind.TupleType:
-                return nodeEndsWith(n, SyntaxKind.CloseBracketToken, sourceFile);
-
-            case SyntaxKind.IndexSignature:
-                if ((<IndexSignatureDeclaration>n).type) {
-                    return isCompletedNode((<IndexSignatureDeclaration>n).type, sourceFile);
-                }
-
-                return hasChildOfKind(n, SyntaxKind.CloseBracketToken, sourceFile);
-
-            case SyntaxKind.CaseClause:
-            case SyntaxKind.DefaultClause:
-                // there is no such thing as terminator token for CaseClause/DefaultClause so for simplicity always consider them non-completed
-                return false;
-
-            case SyntaxKind.ForStatement:
-            case SyntaxKind.ForInStatement:
-            case SyntaxKind.ForOfStatement:
-            case SyntaxKind.WhileStatement:
-                return isCompletedNode((<IterationStatement>n).statement, sourceFile);
-            case SyntaxKind.DoStatement:
-                // rough approximation: if DoStatement has While keyword - then if node is completed is checking the presence of ')';
-                const hasWhileKeyword = findChildOfKind(n, SyntaxKind.WhileKeyword, sourceFile);
-                if (hasWhileKeyword) {
-                    return nodeEndsWith(n, SyntaxKind.CloseParenToken, sourceFile);
-                }
-                return isCompletedNode((<DoStatement>n).statement, sourceFile);
-
-            case SyntaxKind.TypeQuery:
-                return isCompletedNode((<TypeQueryNode>n).exprName, sourceFile);
-
-            case SyntaxKind.TypeOfExpression:
-            case SyntaxKind.DeleteExpression:
-            case SyntaxKind.VoidExpression:
-            case SyntaxKind.YieldExpression:
-            case SyntaxKind.SpreadElement:
-                const unaryWordExpression = n as (TypeOfExpression | DeleteExpression | VoidExpression | YieldExpression | SpreadElement);
-                return isCompletedNode(unaryWordExpression.expression, sourceFile);
-
-            case SyntaxKind.TaggedTemplateExpression:
-                return isCompletedNode((<TaggedTemplateExpression>n).template, sourceFile);
-            case SyntaxKind.TemplateExpression:
-                const lastSpan = lastOrUndefined((<TemplateExpression>n).templateSpans);
-                return isCompletedNode(lastSpan, sourceFile);
-            case SyntaxKind.TemplateSpan:
-                return nodeIsPresent((<TemplateSpan>n).literal);
-
-            case SyntaxKind.ExportDeclaration:
-            case SyntaxKind.ImportDeclaration:
-                return nodeIsPresent((<ExportDeclaration | ImportDeclaration>n).moduleSpecifier);
-
-            case SyntaxKind.PrefixUnaryExpression:
-                return isCompletedNode((<PrefixUnaryExpression>n).operand, sourceFile);
-            case SyntaxKind.BinaryExpression:
-                return isCompletedNode((<BinaryExpression>n).right, sourceFile);
-            case SyntaxKind.ConditionalExpression:
-                return isCompletedNode((<ConditionalExpression>n).whenFalse, sourceFile);
-
-            default:
-                return true;
-        }
-    }
-
-    /*
-     * Checks if node ends with 'expectedLastToken'.
-     * If child at position 'length - 1' is 'SemicolonToken' it is skipped and 'expectedLastToken' is compared with child at position 'length - 2'.
-     */
-    function nodeEndsWith(n: Node, expectedLastToken: SyntaxKind, sourceFile: SourceFile): boolean {
-        const children = n.getChildren(sourceFile);
-        if (children.length) {
-            const last = lastOrUndefined(children);
-            if (last.kind === expectedLastToken) {
-                return true;
-            }
-            else if (last.kind === SyntaxKind.SemicolonToken && children.length !== 1) {
-                return children[children.length - 2].kind === expectedLastToken;
-            }
-        }
-        return false;
-    }
-
-    export function findListItemInfo(node: Node): ListItemInfo {
-        const list = findContainingList(node);
-
-        // It is possible at this point for syntaxList to be undefined, either if
-        // node.parent had no list child, or if none of its list children contained
-        // the span of node. If this happens, return undefined. The caller should
-        // handle this case.
-        if (!list) {
-            return undefined;
-        }
-
-        const children = list.getChildren();
-        const listItemIndex = indexOf(children, node);
-
-        return {
-            listItemIndex,
-            list
-        };
-    }
-
-    export function hasChildOfKind(n: Node, kind: SyntaxKind, sourceFile?: SourceFile): boolean {
-        return !!findChildOfKind(n, kind, sourceFile);
-    }
-
-    export function findChildOfKind(n: Node, kind: SyntaxKind, sourceFile?: SourceFile): Node | undefined {
-        return forEach(n.getChildren(sourceFile), c => c.kind === kind && c);
-    }
-
-    export function findContainingList(node: Node): Node {
-        // The node might be a list element (nonsynthetic) or a comma (synthetic). Either way, it will
-        // be parented by the container of the SyntaxList, not the SyntaxList itself.
-        // In order to find the list item index, we first need to locate SyntaxList itself and then search
-        // for the position of the relevant node (or comma).
-        const syntaxList = forEach(node.parent.getChildren(), c => {
-            // find syntax list that covers the span of the node
-            if (c.kind === SyntaxKind.SyntaxList && c.pos <= node.pos && c.end >= node.end) {
-                return c;
-            }
-        });
-
-        // Either we didn't find an appropriate list, or the list must contain us.
-        Debug.assert(!syntaxList || contains(syntaxList.getChildren(), node));
-        return syntaxList;
-    }
-
-    /* Gets the token whose text has range [start, end) and
-     * position >= start and (position < end or (position === end && token is keyword or identifier))
-     */
-    export function getTouchingWord(sourceFile: SourceFile, position: number, includeJsDocComment = false): Node {
-        return getTouchingToken(sourceFile, position, n => isWord(n.kind), includeJsDocComment);
-    }
-
-    /* Gets the token whose text has range [start, end) and position >= start
-     * and (position < end or (position === end && token is keyword or identifier or numeric/string literal))
-     */
-    export function getTouchingPropertyName(sourceFile: SourceFile, position: number, includeJsDocComment = false): Node {
-        return getTouchingToken(sourceFile, position, n => isPropertyName(n.kind), includeJsDocComment);
-    }
-
-    /** Returns the token if position is in [start, end) or if position === end and includeItemAtEndPosition(token) === true */
-    export function getTouchingToken(sourceFile: SourceFile, position: number, includeItemAtEndPosition?: (n: Node) => boolean, includeJsDocComment = false): Node {
-        return getTokenAtPositionWorker(sourceFile, position, /*allowPositionInLeadingTrivia*/ false, includeItemAtEndPosition, includeJsDocComment);
-    }
-
-    /** Returns a token if position is in [start-of-leading-trivia, end) */
-    export function getTokenAtPosition(sourceFile: SourceFile, position: number, includeJsDocComment = false): Node {
-        return getTokenAtPositionWorker(sourceFile, position, /*allowPositionInLeadingTrivia*/ true, /*includeItemAtEndPosition*/ undefined, includeJsDocComment);
-    }
-
-    /** Get the token whose text contains the position */
-    function getTokenAtPositionWorker(sourceFile: SourceFile, position: number, allowPositionInLeadingTrivia: boolean, includeItemAtEndPosition: (n: Node) => boolean, includeJsDocComment = false): Node {
-        let current: Node = sourceFile;
-        outer: while (true) {
-            if (isToken(current)) {
-                // exit early
-                return current;
-            }
-
-            if (includeJsDocComment) {
-                const jsDocChildren = ts.filter(current.getChildren(), isJSDocNode);
-                for (const jsDocChild of jsDocChildren) {
-                    const start = allowPositionInLeadingTrivia ? jsDocChild.getFullStart() : jsDocChild.getStart(sourceFile, includeJsDocComment);
-                    if (start <= position) {
-                        const end = jsDocChild.getEnd();
-                        if (position < end || (position === end && jsDocChild.kind === SyntaxKind.EndOfFileToken)) {
-                            current = jsDocChild;
-                            continue outer;
-                        }
-                        else if (includeItemAtEndPosition && end === position) {
-                            const previousToken = findPrecedingToken(position, sourceFile, jsDocChild);
-                            if (previousToken && includeItemAtEndPosition(previousToken)) {
-                                return previousToken;
-                            }
-                        }
-                    }
-                }
-            }
-
-            // find the child that contains 'position'
-            for (const child of current.getChildren()) {
-                // all jsDocComment nodes were already visited
-                if (isJSDocNode(child)) {
-                    continue;
-                }
-                const start = allowPositionInLeadingTrivia ? child.getFullStart() : child.getStart(sourceFile, includeJsDocComment);
-                if (start <= position) {
-                    const end = child.getEnd();
-                    if (position < end || (position === end && child.kind === SyntaxKind.EndOfFileToken)) {
-                        current = child;
-                        continue outer;
-                    }
-                    else if (includeItemAtEndPosition && end === position) {
-                        const previousToken = findPrecedingToken(position, sourceFile, child);
-                        if (previousToken && includeItemAtEndPosition(previousToken)) {
-                            return previousToken;
-                        }
-                    }
-                }
-            }
-
-            return current;
-        }
-    }
-
-    /**
-      * The token on the left of the position is the token that strictly includes the position
-      * or sits to the left of the cursor if it is on a boundary. For example
-      *
-      *   fo|o               -> will return foo
-      *   foo <comment> |bar -> will return foo
-      *
-      */
-    export function findTokenOnLeftOfPosition(file: SourceFile, position: number): Node {
-        // Ideally, getTokenAtPosition should return a token. However, it is currently
-        // broken, so we do a check to make sure the result was indeed a token.
-        const tokenAtPosition = getTokenAtPosition(file, position);
-        if (isToken(tokenAtPosition) && position > tokenAtPosition.getStart(file) && position < tokenAtPosition.getEnd()) {
-            return tokenAtPosition;
-        }
-
-        return findPrecedingToken(position, file);
-    }
-
-    export function findNextToken(previousToken: Node, parent: Node): Node {
-        return find(parent);
-
-        function find(n: Node): Node {
-            if (isToken(n) && n.pos === previousToken.end) {
-                // this is token that starts at the end of previous token - return it
-                return n;
-            }
-
-            const children = n.getChildren();
-            for (const child of children) {
-                const shouldDiveInChildNode =
-                    // previous token is enclosed somewhere in the child
-                    (child.pos <= previousToken.pos && child.end > previousToken.end) ||
-                    // previous token ends exactly at the beginning of child
-                    (child.pos === previousToken.end);
-
-                if (shouldDiveInChildNode && nodeHasTokens(child)) {
-                    return find(child);
-                }
-            }
-
-            return undefined;
-        }
-    }
-
-    export function findPrecedingToken(position: number, sourceFile: SourceFile, startNode?: Node): Node {
-        return find(startNode || sourceFile);
-
-        function findRightmostToken(n: Node): Node {
-            if (isToken(n)) {
-                return n;
-            }
-
-            const children = n.getChildren();
-            const candidate = findRightmostChildNodeWithTokens(children, /*exclusiveStartPosition*/ children.length);
-            return candidate && findRightmostToken(candidate);
-
-        }
-
-        function find(n: Node): Node {
-            if (isToken(n)) {
-                return n;
-            }
-
-            const children = n.getChildren();
-            for (let i = 0; i < children.length; i++) {
-                const child = children[i];
-                // condition 'position < child.end' checks if child node end after the position
-                // in the example below this condition will be false for 'aaaa' and 'bbbb' and true for 'ccc'
-                // aaaa___bbbb___$__ccc
-                // after we found child node with end after the position we check if start of the node is after the position.
-                // if yes - then position is in the trivia and we need to look into the previous child to find the token in question.
-                // if no - position is in the node itself so we should recurse in it.
-                // NOTE: JsxText is a weird kind of node that can contain only whitespaces (since they are not counted as trivia).
-                // if this is the case - then we should assume that token in question is located in previous child.
-                if (position < child.end && (nodeHasTokens(child) || child.kind === SyntaxKind.JsxText)) {
-                    const start = child.getStart(sourceFile);
-                    const lookInPreviousChild =
-                        (start >= position) || // cursor in the leading trivia
-                        (child.kind === SyntaxKind.JsxText && start === child.end); // whitespace only JsxText
-
-                    if (lookInPreviousChild) {
-                        // actual start of the node is past the position - previous token should be at the end of previous child
-                        const candidate = findRightmostChildNodeWithTokens(children, /*exclusiveStartPosition*/ i);
-                        return candidate && findRightmostToken(candidate);
-                    }
-                    else {
-                        // candidate should be in this node
-                        return find(child);
-                    }
-                }
-            }
-
-            Debug.assert(startNode !== undefined || n.kind === SyntaxKind.SourceFile);
-
-            // Here we know that none of child token nodes embrace the position,
-            // the only known case is when position is at the end of the file.
-            // Try to find the rightmost token in the file without filtering.
-            // Namely we are skipping the check: 'position < node.end'
-            if (children.length) {
-                const candidate = findRightmostChildNodeWithTokens(children, /*exclusiveStartPosition*/ children.length);
-                return candidate && findRightmostToken(candidate);
-            }
-        }
-
-        /// finds last node that is considered as candidate for search (isCandidate(node) === true) starting from 'exclusiveStartPosition'
-        function findRightmostChildNodeWithTokens(children: Node[], exclusiveStartPosition: number): Node {
-            for (let i = exclusiveStartPosition - 1; i >= 0; i--) {
-                if (nodeHasTokens(children[i])) {
-                    return children[i];
-                }
-            }
-        }
-    }
-
-    export function isInString(sourceFile: SourceFile, position: number): boolean {
-        const previousToken = findPrecedingToken(position, sourceFile);
-        if (previousToken && previousToken.kind === SyntaxKind.StringLiteral) {
-            const start = previousToken.getStart();
-            const end = previousToken.getEnd();
-
-            // To be "in" one of these literals, the position has to be:
-            //   1. entirely within the token text.
-            //   2. at the end position of an unterminated token.
-            //   3. at the end of a regular expression (due to trailing flags like '/foo/g').
-            if (start < position && position < end) {
-                return true;
-            }
-
-            if (position === end) {
-                return !!(<LiteralExpression>previousToken).isUnterminated;
-            }
-        }
-
-        return false;
-    }
-
-    export function isInComment(sourceFile: SourceFile, position: number) {
-        return isInCommentHelper(sourceFile, position, /*predicate*/ undefined);
-    }
-
-    /**
-     * returns true if the position is in between the open and close elements of an JSX expression.
-     */
-    export function isInsideJsxElementOrAttribute(sourceFile: SourceFile, position: number) {
-        const token = getTokenAtPosition(sourceFile, position);
-
-        if (!token) {
-            return false;
-        }
-
-        if (token.kind === SyntaxKind.JsxText) {
-            return true;
-        }
-
-        // <div>Hello |</div>
-        if (token.kind === SyntaxKind.LessThanToken && token.parent.kind === SyntaxKind.JsxText) {
-            return true;
-        }
-
-        // <div> { | </div> or <div a={| </div>
-        if (token.kind === SyntaxKind.LessThanToken && token.parent.kind === SyntaxKind.JsxExpression) {
-            return true;
-        }
-
-        // <div> {
-        // |
-        // } < /div>
-        if (token && token.kind === SyntaxKind.CloseBraceToken && token.parent.kind === SyntaxKind.JsxExpression) {
-            return true;
-        }
-
-        // <div>|</div>
-        if (token.kind === SyntaxKind.LessThanToken && token.parent.kind === SyntaxKind.JsxClosingElement) {
-            return true;
-        }
-
-        return false;
-    }
-
-    export function isInTemplateString(sourceFile: SourceFile, position: number) {
-        const token = getTokenAtPosition(sourceFile, position);
-        return isTemplateLiteralKind(token.kind) && position > token.getStart(sourceFile);
-    }
-
-    /**
-     * Returns true if the cursor at position in sourceFile is within a comment that additionally
-     * satisfies predicate, and false otherwise.
-     */
-    export function isInCommentHelper(sourceFile: SourceFile, position: number, predicate?: (c: CommentRange) => boolean): boolean {
-        const token = getTokenAtPosition(sourceFile, position);
-
-        if (token && position <= token.getStart(sourceFile)) {
-            const commentRanges = getLeadingCommentRanges(sourceFile.text, token.pos);
-
-            // The end marker of a single-line comment does not include the newline character.
-            // In the following case, we are inside a comment (^ denotes the cursor position):
-            //
-            //    // asdf   ^\n
-            //
-            // But for multi-line comments, we don't want to be inside the comment in the following case:
-            //
-            //    /* asdf */^
-            //
-            // Internally, we represent the end of the comment at the newline and closing '/', respectively.
-            return predicate ?
-                forEach(commentRanges, c => c.pos < position &&
-                    (c.kind == SyntaxKind.SingleLineCommentTrivia ? position <= c.end : position < c.end) &&
-                    predicate(c)) :
-                forEach(commentRanges, c => c.pos < position &&
-                    (c.kind == SyntaxKind.SingleLineCommentTrivia ? position <= c.end : position < c.end));
-        }
-
-        return false;
-    }
-
-    export function hasDocComment(sourceFile: SourceFile, position: number) {
-        const token = getTokenAtPosition(sourceFile, position);
-
-        // First, we have to see if this position actually landed in a comment.
-        const commentRanges = getLeadingCommentRanges(sourceFile.text, token.pos);
-
-        return forEach(commentRanges, jsDocPrefix);
-
-        function jsDocPrefix(c: CommentRange): boolean {
-            const text = sourceFile.text;
-            return text.length >= c.pos + 3 && text[c.pos] === "/" && text[c.pos + 1] === "*" && text[c.pos + 2] === "*";
-        }
-    }
-
-    /**
-     * Get the corresponding JSDocTag node if the position is in a jsDoc comment
-     */
-    export function getJsDocTagAtPosition(sourceFile: SourceFile, position: number): JSDocTag {
-        let node = ts.getTokenAtPosition(sourceFile, position);
-        if (isToken(node)) {
-            switch (node.kind) {
-                case SyntaxKind.VarKeyword:
-                case SyntaxKind.LetKeyword:
-                case SyntaxKind.ConstKeyword:
-                    // if the current token is var, let or const, skip the VariableDeclarationList
-                    node = node.parent === undefined ? undefined : node.parent.parent;
-                    break;
-                default:
-                    node = node.parent;
-                    break;
-            }
-        }
-
-        if (node) {
-            if (node.jsDoc) {
-                for (const jsDoc of node.jsDoc) {
-                    if (jsDoc.tags) {
-                        for (const tag of jsDoc.tags) {
-                            if (tag.pos <= position && position <= tag.end) {
-                                return tag;
-                            }
-                        }
-                    }
-                }
-            }
-        }
-
-        return undefined;
-    }
-
-    function nodeHasTokens(n: Node): boolean {
-        // If we have a token or node that has a non-zero width, it must have tokens.
-        // Note, that getWidth() does not take trivia into account.
-        return n.getWidth() !== 0;
-    }
-
-    export function getNodeModifiers(node: Node): string {
-        const flags = getCombinedModifierFlags(node);
-        const result: string[] = [];
-
-        if (flags & ModifierFlags.Private) result.push(ScriptElementKindModifier.privateMemberModifier);
-        if (flags & ModifierFlags.Protected) result.push(ScriptElementKindModifier.protectedMemberModifier);
-        if (flags & ModifierFlags.Public) result.push(ScriptElementKindModifier.publicMemberModifier);
-        if (flags & ModifierFlags.Static) result.push(ScriptElementKindModifier.staticModifier);
-        if (flags & ModifierFlags.Abstract) result.push(ScriptElementKindModifier.abstractModifier);
-        if (flags & ModifierFlags.Export) result.push(ScriptElementKindModifier.exportedModifier);
-        if (isInAmbientContext(node)) result.push(ScriptElementKindModifier.ambientModifier);
-
-        return result.length > 0 ? result.join(",") : ScriptElementKindModifier.none;
-    }
-
-    export function getTypeArgumentOrTypeParameterList(node: Node): NodeArray<Node> {
-        if (node.kind === SyntaxKind.TypeReference || node.kind === SyntaxKind.CallExpression) {
-            return (<CallExpression>node).typeArguments;
-        }
-
-        if (isFunctionLike(node) || node.kind === SyntaxKind.ClassDeclaration || node.kind === SyntaxKind.InterfaceDeclaration) {
-            return (<FunctionLikeDeclaration>node).typeParameters;
-        }
-
-        return undefined;
-    }
-
-    export function isToken(n: Node): boolean {
-        return n.kind >= SyntaxKind.FirstToken && n.kind <= SyntaxKind.LastToken;
-    }
-
-    export function isWord(kind: SyntaxKind): boolean {
-        return kind === SyntaxKind.Identifier || isKeyword(kind);
-    }
-
-    function isPropertyName(kind: SyntaxKind): boolean {
-        return kind === SyntaxKind.StringLiteral || kind === SyntaxKind.NumericLiteral || isWord(kind);
-    }
-
-    export function isComment(kind: SyntaxKind): boolean {
-        return kind === SyntaxKind.SingleLineCommentTrivia || kind === SyntaxKind.MultiLineCommentTrivia;
-    }
-
-    export function isStringOrRegularExpressionOrTemplateLiteral(kind: SyntaxKind): boolean {
-        if (kind === SyntaxKind.StringLiteral
-            || kind === SyntaxKind.RegularExpressionLiteral
-            || isTemplateLiteralKind(kind)) {
-            return true;
-        }
-        return false;
-    }
-
-    export function isPunctuation(kind: SyntaxKind): boolean {
-        return SyntaxKind.FirstPunctuation <= kind && kind <= SyntaxKind.LastPunctuation;
-    }
-
-    export function isInsideTemplateLiteral(node: LiteralExpression, position: number) {
-        return isTemplateLiteralKind(node.kind)
-            && (node.getStart() < position && position < node.getEnd()) || (!!node.isUnterminated && position === node.getEnd());
-    }
-
-    export function isAccessibilityModifier(kind: SyntaxKind) {
-        switch (kind) {
-            case SyntaxKind.PublicKeyword:
-            case SyntaxKind.PrivateKeyword:
-            case SyntaxKind.ProtectedKeyword:
-                return true;
-        }
-
-        return false;
-    }
-
-    export function compareDataObjects(dst: any, src: any): boolean {
-        for (const e in dst) {
-            if (typeof dst[e] === "object") {
-                if (!compareDataObjects(dst[e], src[e])) {
-                    return false;
-                }
-            }
-            else if (typeof dst[e] !== "function") {
-                if (dst[e] !== src[e]) {
-                    return false;
-                }
-            }
-        }
-        return true;
-    }
-
-    export function isArrayLiteralOrObjectLiteralDestructuringPattern(node: Node) {
-        if (node.kind === SyntaxKind.ArrayLiteralExpression ||
-            node.kind === SyntaxKind.ObjectLiteralExpression) {
-            // [a,b,c] from:
-            // [a, b, c] = someExpression;
-            if (node.parent.kind === SyntaxKind.BinaryExpression &&
-                (<BinaryExpression>node.parent).left === node &&
-                (<BinaryExpression>node.parent).operatorToken.kind === SyntaxKind.EqualsToken) {
-                return true;
-            }
-
-            // [a, b, c] from:
-            // for([a, b, c] of expression)
-            if (node.parent.kind === SyntaxKind.ForOfStatement &&
-                (<ForOfStatement>node.parent).initializer === node) {
-                return true;
-            }
-
-            // [a, b, c] of
-            // [x, [a, b, c] ] = someExpression
-            // or
-            // {x, a: {a, b, c} } = someExpression
-            if (isArrayLiteralOrObjectLiteralDestructuringPattern(node.parent.kind === SyntaxKind.PropertyAssignment ? node.parent.parent : node.parent)) {
-                return true;
-            }
-        }
-
-        return false;
-    }
-
-    export function hasTrailingDirectorySeparator(path: string) {
-        const lastCharacter = path.charAt(path.length - 1);
-        return lastCharacter === "/" || lastCharacter === "\\";
-    }
-
-    export function isInReferenceComment(sourceFile: SourceFile, position: number): boolean {
-        return isInCommentHelper(sourceFile, position, isReferenceComment);
-
-        function isReferenceComment(c: CommentRange): boolean {
-            const commentText = sourceFile.text.substring(c.pos, c.end);
-            return tripleSlashDirectivePrefixRegex.test(commentText);
-        }
-    }
-
-    export function isInNonReferenceComment(sourceFile: SourceFile, position: number): boolean {
-        return isInCommentHelper(sourceFile, position, isNonReferenceComment);
-
-        function isNonReferenceComment(c: CommentRange): boolean {
-            const commentText = sourceFile.text.substring(c.pos, c.end);
-            return !tripleSlashDirectivePrefixRegex.test(commentText);
-        }
-    }
-
-    export function createTextSpanFromNode(node: Node, sourceFile?: SourceFile): TextSpan {
-        return createTextSpanFromBounds(node.getStart(sourceFile), node.getEnd());
-    }
-}
-
-// Display-part writer helpers
-/* @internal */
-namespace ts {
-    export function isFirstDeclarationOfSymbolParameter(symbol: Symbol) {
-        return symbol.declarations && symbol.declarations.length > 0 && symbol.declarations[0].kind === SyntaxKind.Parameter;
-    }
-
-    const displayPartWriter = getDisplayPartWriter();
-    function getDisplayPartWriter(): DisplayPartsSymbolWriter {
-        let displayParts: SymbolDisplayPart[];
-        let lineStart: boolean;
-        let indent: number;
-
-        resetWriter();
-        return {
-            displayParts: () => displayParts,
-            writeKeyword: text => writeKind(text, SymbolDisplayPartKind.keyword),
-            writeOperator: text => writeKind(text, SymbolDisplayPartKind.operator),
-            writePunctuation: text => writeKind(text, SymbolDisplayPartKind.punctuation),
-            writeSpace: text => writeKind(text, SymbolDisplayPartKind.space),
-            writeStringLiteral: text => writeKind(text, SymbolDisplayPartKind.stringLiteral),
-            writeParameter: text => writeKind(text, SymbolDisplayPartKind.parameterName),
-            writeProperty: text => writeKind(text, SymbolDisplayPartKind.propertyName),
-            writeSymbol,
-            writeLine,
-            increaseIndent: () => { indent++; },
-            decreaseIndent: () => { indent--; },
-            clear: resetWriter,
-            trackSymbol: noop,
-            reportInaccessibleThisError: noop
-        };
-
-        function writeIndent() {
-            if (lineStart) {
-                const indentString = getIndentString(indent);
-                if (indentString) {
-                    displayParts.push(displayPart(indentString, SymbolDisplayPartKind.space));
-                }
-                lineStart = false;
-            }
-        }
-
-        function writeKind(text: string, kind: SymbolDisplayPartKind) {
-            writeIndent();
-            displayParts.push(displayPart(text, kind));
-        }
-
-        function writeSymbol(text: string, symbol: Symbol) {
-            writeIndent();
-            displayParts.push(symbolPart(text, symbol));
-        }
-
-        function writeLine() {
-            displayParts.push(lineBreakPart());
-            lineStart = true;
-        }
-
-        function resetWriter() {
-            displayParts = [];
-            lineStart = true;
-            indent = 0;
-        }
-    }
-
-    export function symbolPart(text: string, symbol: Symbol) {
-        return displayPart(text, displayPartKind(symbol));
-
-        function displayPartKind(symbol: Symbol): SymbolDisplayPartKind {
-            const flags = symbol.flags;
-
-            if (flags & SymbolFlags.Variable) {
-                return isFirstDeclarationOfSymbolParameter(symbol) ? SymbolDisplayPartKind.parameterName : SymbolDisplayPartKind.localName;
-            }
-            else if (flags & SymbolFlags.Property) { return SymbolDisplayPartKind.propertyName; }
-            else if (flags & SymbolFlags.GetAccessor) { return SymbolDisplayPartKind.propertyName; }
-            else if (flags & SymbolFlags.SetAccessor) { return SymbolDisplayPartKind.propertyName; }
-            else if (flags & SymbolFlags.EnumMember) { return SymbolDisplayPartKind.enumMemberName; }
-            else if (flags & SymbolFlags.Function) { return SymbolDisplayPartKind.functionName; }
-            else if (flags & SymbolFlags.Class) { return SymbolDisplayPartKind.className; }
-            else if (flags & SymbolFlags.Interface) { return SymbolDisplayPartKind.interfaceName; }
-            else if (flags & SymbolFlags.Enum) { return SymbolDisplayPartKind.enumName; }
-            else if (flags & SymbolFlags.Module) { return SymbolDisplayPartKind.moduleName; }
-            else if (flags & SymbolFlags.Method) { return SymbolDisplayPartKind.methodName; }
-            else if (flags & SymbolFlags.TypeParameter) { return SymbolDisplayPartKind.typeParameterName; }
-            else if (flags & SymbolFlags.TypeAlias) { return SymbolDisplayPartKind.aliasName; }
-            else if (flags & SymbolFlags.Alias) { return SymbolDisplayPartKind.aliasName; }
-
-            return SymbolDisplayPartKind.text;
-        }
-    }
-
-    export function displayPart(text: string, kind: SymbolDisplayPartKind): SymbolDisplayPart {
-        return <SymbolDisplayPart>{
-            text: text,
-            kind: SymbolDisplayPartKind[kind]
-        };
-    }
-
-    export function spacePart() {
-        return displayPart(" ", SymbolDisplayPartKind.space);
-    }
-
-    export function keywordPart(kind: SyntaxKind) {
-        return displayPart(tokenToString(kind), SymbolDisplayPartKind.keyword);
-    }
-
-    export function punctuationPart(kind: SyntaxKind) {
-        return displayPart(tokenToString(kind), SymbolDisplayPartKind.punctuation);
-    }
-
-    export function operatorPart(kind: SyntaxKind) {
-        return displayPart(tokenToString(kind), SymbolDisplayPartKind.operator);
-    }
-
-    export function textOrKeywordPart(text: string) {
-        const kind = stringToToken(text);
-        return kind === undefined
-            ? textPart(text)
-            : keywordPart(kind);
-    }
-
-    export function textPart(text: string) {
-        return displayPart(text, SymbolDisplayPartKind.text);
-    }
-
-    const carriageReturnLineFeed = "\r\n";
-    /**
-     * The default is CRLF.
-     */
-    export function getNewLineOrDefaultFromHost(host: LanguageServiceHost | LanguageServiceShimHost) {
-        return host.getNewLine ? host.getNewLine() : carriageReturnLineFeed;
-    }
-
-    export function lineBreakPart() {
-        return displayPart("\n", SymbolDisplayPartKind.lineBreak);
-    }
-
-    export function mapToDisplayParts(writeDisplayParts: (writer: DisplayPartsSymbolWriter) => void): SymbolDisplayPart[] {
-        writeDisplayParts(displayPartWriter);
-        const result = displayPartWriter.displayParts();
-        displayPartWriter.clear();
-        return result;
-    }
-
-    export function typeToDisplayParts(typechecker: TypeChecker, type: Type, enclosingDeclaration?: Node, flags?: TypeFormatFlags): SymbolDisplayPart[] {
-        return mapToDisplayParts(writer => {
-            typechecker.getSymbolDisplayBuilder().buildTypeDisplay(type, writer, enclosingDeclaration, flags);
-        });
-    }
-
-    export function symbolToDisplayParts(typeChecker: TypeChecker, symbol: Symbol, enclosingDeclaration?: Node, meaning?: SymbolFlags, flags?: SymbolFormatFlags): SymbolDisplayPart[] {
-        return mapToDisplayParts(writer => {
-            typeChecker.getSymbolDisplayBuilder().buildSymbolDisplay(symbol, writer, enclosingDeclaration, meaning, flags);
-        });
-    }
-
-    export function signatureToDisplayParts(typechecker: TypeChecker, signature: Signature, enclosingDeclaration?: Node, flags?: TypeFormatFlags): SymbolDisplayPart[] {
-        return mapToDisplayParts(writer => {
-            typechecker.getSymbolDisplayBuilder().buildSignatureDisplay(signature, writer, enclosingDeclaration, flags);
-        });
-    }
-
-    export function getDeclaredName(typeChecker: TypeChecker, symbol: Symbol, location: Node): string {
-        // If this is an export or import specifier it could have been renamed using the 'as' syntax.
-        // If so we want to search for whatever is under the cursor.
-        if (isImportOrExportSpecifierName(location)) {
-            return location.getText();
-        }
-        else if (isStringOrNumericLiteral(location) &&
-            location.parent.kind === SyntaxKind.ComputedPropertyName) {
-            return (<LiteralExpression>location).text;
-        }
-
-        // Try to get the local symbol if we're dealing with an 'export default'
-        // since that symbol has the "true" name.
-        const localExportDefaultSymbol = getLocalSymbolForExportDefault(symbol);
-
-        const name = typeChecker.symbolToString(localExportDefaultSymbol || symbol);
-
-        return name;
-    }
-
-    export function isImportOrExportSpecifierName(location: Node): boolean {
-        return location.parent &&
-            (location.parent.kind === SyntaxKind.ImportSpecifier || location.parent.kind === SyntaxKind.ExportSpecifier) &&
-            (<ImportOrExportSpecifier>location.parent).propertyName === location;
-    }
-
-    /**
-     * Strip off existed single quotes or double quotes from a given string
-     *
-     * @return non-quoted string
-     */
-    export function stripQuotes(name: string) {
-        const length = name.length;
-        if (length >= 2 &&
-            name.charCodeAt(0) === name.charCodeAt(length - 1) &&
-            (name.charCodeAt(0) === CharacterCodes.doubleQuote || name.charCodeAt(0) === CharacterCodes.singleQuote)) {
-            return name.substring(1, length - 1);
-        };
-        return name;
-    }
-
-    export function scriptKindIs(fileName: string, host: LanguageServiceHost, ...scriptKinds: ScriptKind[]): boolean {
-        const scriptKind = getScriptKind(fileName, host);
-        return forEach(scriptKinds, k => k === scriptKind);
-    }
-
-    export function getScriptKind(fileName: string, host?: LanguageServiceHost): ScriptKind {
-        // First check to see if the script kind was specified by the host. Chances are the host
-        // may override the default script kind for the file extension.
-        let scriptKind: ScriptKind;
-        if (host && host.getScriptKind) {
-            scriptKind = host.getScriptKind(fileName);
-        }
-        if (!scriptKind) {
-            scriptKind = getScriptKindFromFileName(fileName);
-        }
-        return ensureScriptKind(fileName, scriptKind);
-    }
-<<<<<<< HEAD
-}
-
-=======
-
-    export function sanitizeConfigFile(configFileName: string, content: string) {
-        const options: TranspileOptions = {
-            fileName: "config.js",
-            compilerOptions: {
-                target: ScriptTarget.ES2015,
-                removeComments: true
-            },
-            reportDiagnostics: true
-        };
-        const { outputText, diagnostics } = ts.transpileModule("(" + content + ")", options);
-        // Becasue the content was wrapped in "()", the start position of diagnostics needs to be subtract by 1
-        // also, the emitted result will have "(" in the beginning and ");" in the end. We need to strip these
-        // as well
-        const trimmedOutput = outputText.trim();
-        for (const diagnostic of diagnostics) {
-            diagnostic.start = diagnostic.start - 1;
-        }
-        const {config, error} = parseConfigFileTextToJson(configFileName, trimmedOutput.substring(1, trimmedOutput.length - 2), /*stripComments*/ false);
-        return {
-            configJsonObject: config || {},
-            diagnostics: error ? concatenate(diagnostics, [error]) : diagnostics
-        };
-    }
-
-    export function getOpenBraceEnd(constructor: ConstructorDeclaration, sourceFile: SourceFile) {
-        // First token is the open curly, this is where we want to put the 'super' call.
-        return constructor.body.getFirstToken(sourceFile).getEnd();
-    }
-}
->>>>>>> 65ef51d2
+// These utilities are common to multiple language service features.
+/* @internal */
+namespace ts {
+    export const scanner: Scanner = createScanner(ScriptTarget.Latest, /*skipTrivia*/ true);
+    export const emptyArray: any[] = [];
+
+    export const enum SemanticMeaning {
+        None = 0x0,
+        Value = 0x1,
+        Type = 0x2,
+        Namespace = 0x4,
+        All = Value | Type | Namespace
+    }
+
+    export function getMeaningFromDeclaration(node: Node): SemanticMeaning {
+        switch (node.kind) {
+            case SyntaxKind.Parameter:
+            case SyntaxKind.VariableDeclaration:
+            case SyntaxKind.BindingElement:
+            case SyntaxKind.PropertyDeclaration:
+            case SyntaxKind.PropertySignature:
+            case SyntaxKind.PropertyAssignment:
+            case SyntaxKind.ShorthandPropertyAssignment:
+            case SyntaxKind.EnumMember:
+            case SyntaxKind.MethodDeclaration:
+            case SyntaxKind.MethodSignature:
+            case SyntaxKind.Constructor:
+            case SyntaxKind.GetAccessor:
+            case SyntaxKind.SetAccessor:
+            case SyntaxKind.FunctionDeclaration:
+            case SyntaxKind.FunctionExpression:
+            case SyntaxKind.ArrowFunction:
+            case SyntaxKind.CatchClause:
+                return SemanticMeaning.Value;
+
+            case SyntaxKind.TypeParameter:
+            case SyntaxKind.InterfaceDeclaration:
+            case SyntaxKind.TypeAliasDeclaration:
+            case SyntaxKind.TypeLiteral:
+                return SemanticMeaning.Type;
+
+            case SyntaxKind.ClassDeclaration:
+            case SyntaxKind.EnumDeclaration:
+                return SemanticMeaning.Value | SemanticMeaning.Type;
+
+            case SyntaxKind.ModuleDeclaration:
+                if (isAmbientModule(<ModuleDeclaration>node)) {
+                    return SemanticMeaning.Namespace | SemanticMeaning.Value;
+                }
+                else if (getModuleInstanceState(node) === ModuleInstanceState.Instantiated) {
+                    return SemanticMeaning.Namespace | SemanticMeaning.Value;
+                }
+                else {
+                    return SemanticMeaning.Namespace;
+                }
+
+            case SyntaxKind.NamedImports:
+            case SyntaxKind.ImportSpecifier:
+            case SyntaxKind.ImportEqualsDeclaration:
+            case SyntaxKind.ImportDeclaration:
+            case SyntaxKind.ExportAssignment:
+            case SyntaxKind.ExportDeclaration:
+                return SemanticMeaning.Value | SemanticMeaning.Type | SemanticMeaning.Namespace;
+
+            // An external module can be a Value
+            case SyntaxKind.SourceFile:
+                return SemanticMeaning.Namespace | SemanticMeaning.Value;
+        }
+
+        return SemanticMeaning.Value | SemanticMeaning.Type | SemanticMeaning.Namespace;
+    }
+
+    export function getMeaningFromLocation(node: Node): SemanticMeaning {
+        if (node.parent.kind === SyntaxKind.ExportAssignment) {
+            return SemanticMeaning.Value | SemanticMeaning.Type | SemanticMeaning.Namespace;
+        }
+        else if (isInRightSideOfImport(node)) {
+            return getMeaningFromRightHandSideOfImportEquals(node);
+        }
+        else if (isDeclarationName(node)) {
+            return getMeaningFromDeclaration(node.parent);
+        }
+        else if (isTypeReference(node)) {
+            return SemanticMeaning.Type;
+        }
+        else if (isNamespaceReference(node)) {
+            return SemanticMeaning.Namespace;
+        }
+        else {
+            return SemanticMeaning.Value;
+        }
+    }
+
+    function getMeaningFromRightHandSideOfImportEquals(node: Node) {
+        Debug.assert(node.kind === SyntaxKind.Identifier);
+
+        //     import a = |b|; // Namespace
+        //     import a = |b.c|; // Value, type, namespace
+        //     import a = |b.c|.d; // Namespace
+
+        if (node.parent.kind === SyntaxKind.QualifiedName &&
+            (<QualifiedName>node.parent).right === node &&
+            node.parent.parent.kind === SyntaxKind.ImportEqualsDeclaration) {
+            return SemanticMeaning.Value | SemanticMeaning.Type | SemanticMeaning.Namespace;
+        }
+        return SemanticMeaning.Namespace;
+    }
+
+    function isInRightSideOfImport(node: Node) {
+        while (node.parent.kind === SyntaxKind.QualifiedName) {
+            node = node.parent;
+        }
+        return isInternalModuleImportEqualsDeclaration(node.parent) && (<ImportEqualsDeclaration>node.parent).moduleReference === node;
+    }
+
+    function isNamespaceReference(node: Node): boolean {
+        return isQualifiedNameNamespaceReference(node) || isPropertyAccessNamespaceReference(node);
+    }
+
+    function isQualifiedNameNamespaceReference(node: Node): boolean {
+        let root = node;
+        let isLastClause = true;
+        if (root.parent.kind === SyntaxKind.QualifiedName) {
+            while (root.parent && root.parent.kind === SyntaxKind.QualifiedName) {
+                root = root.parent;
+            }
+
+            isLastClause = (<QualifiedName>root).right === node;
+        }
+
+        return root.parent.kind === SyntaxKind.TypeReference && !isLastClause;
+    }
+
+    function isPropertyAccessNamespaceReference(node: Node): boolean {
+        let root = node;
+        let isLastClause = true;
+        if (root.parent.kind === SyntaxKind.PropertyAccessExpression) {
+            while (root.parent && root.parent.kind === SyntaxKind.PropertyAccessExpression) {
+                root = root.parent;
+            }
+
+            isLastClause = (<PropertyAccessExpression>root).name === node;
+        }
+
+        if (!isLastClause && root.parent.kind === SyntaxKind.ExpressionWithTypeArguments && root.parent.parent.kind === SyntaxKind.HeritageClause) {
+            const decl = root.parent.parent.parent;
+            return (decl.kind === SyntaxKind.ClassDeclaration && (<HeritageClause>root.parent.parent).token === SyntaxKind.ImplementsKeyword) ||
+                (decl.kind === SyntaxKind.InterfaceDeclaration && (<HeritageClause>root.parent.parent).token === SyntaxKind.ExtendsKeyword);
+        }
+
+        return false;
+    }
+
+    function isTypeReference(node: Node): boolean {
+        if (isRightSideOfQualifiedNameOrPropertyAccess(node)) {
+            node = node.parent;
+        }
+
+        return node.parent.kind === SyntaxKind.TypeReference ||
+            (node.parent.kind === SyntaxKind.ExpressionWithTypeArguments && !isExpressionWithTypeArgumentsInClassExtendsClause(<ExpressionWithTypeArguments>node.parent)) ||
+            (node.kind === SyntaxKind.ThisKeyword && !isPartOfExpression(node)) ||
+            node.kind === SyntaxKind.ThisType;
+    }
+
+    export function isCallExpressionTarget(node: Node): boolean {
+        return isCallOrNewExpressionTarget(node, SyntaxKind.CallExpression);
+    }
+
+    export function isNewExpressionTarget(node: Node): boolean {
+        return isCallOrNewExpressionTarget(node, SyntaxKind.NewExpression);
+    }
+
+    function isCallOrNewExpressionTarget(node: Node, kind: SyntaxKind) {
+        const target = climbPastPropertyAccess(node);
+        return target && target.parent && target.parent.kind === kind && (<CallExpression>target.parent).expression === target;
+    }
+
+    export function climbPastPropertyAccess(node: Node) {
+        return isRightSideOfPropertyAccess(node) ? node.parent : node;
+    }
+
+    export function getTargetLabel(referenceNode: Node, labelName: string): Identifier {
+        while (referenceNode) {
+            if (referenceNode.kind === SyntaxKind.LabeledStatement && (<LabeledStatement>referenceNode).label.text === labelName) {
+                return (<LabeledStatement>referenceNode).label;
+            }
+            referenceNode = referenceNode.parent;
+        }
+        return undefined;
+    }
+
+    export function isJumpStatementTarget(node: Node): boolean {
+        return node.kind === SyntaxKind.Identifier &&
+            (node.parent.kind === SyntaxKind.BreakStatement || node.parent.kind === SyntaxKind.ContinueStatement) &&
+            (<BreakOrContinueStatement>node.parent).label === node;
+    }
+
+    function isLabelOfLabeledStatement(node: Node): boolean {
+        return node.kind === SyntaxKind.Identifier &&
+            node.parent.kind === SyntaxKind.LabeledStatement &&
+            (<LabeledStatement>node.parent).label === node;
+    }
+
+    export function isLabelName(node: Node): boolean {
+        return isLabelOfLabeledStatement(node) || isJumpStatementTarget(node);
+    }
+
+    export function isRightSideOfQualifiedName(node: Node) {
+        return node.parent.kind === SyntaxKind.QualifiedName && (<QualifiedName>node.parent).right === node;
+    }
+
+    export function isRightSideOfPropertyAccess(node: Node) {
+        return node && node.parent && node.parent.kind === SyntaxKind.PropertyAccessExpression && (<PropertyAccessExpression>node.parent).name === node;
+    }
+
+    export function isNameOfModuleDeclaration(node: Node) {
+        return node.parent.kind === SyntaxKind.ModuleDeclaration && (<ModuleDeclaration>node.parent).name === node;
+    }
+
+    export function isNameOfFunctionDeclaration(node: Node): boolean {
+        return node.kind === SyntaxKind.Identifier &&
+            isFunctionLike(node.parent) && (<FunctionLikeDeclaration>node.parent).name === node;
+    }
+
+    export function isLiteralNameOfPropertyDeclarationOrIndexAccess(node: Node): boolean {
+        if (node.kind === SyntaxKind.StringLiteral || node.kind === SyntaxKind.NumericLiteral) {
+            switch (node.parent.kind) {
+                case SyntaxKind.PropertyDeclaration:
+                case SyntaxKind.PropertySignature:
+                case SyntaxKind.PropertyAssignment:
+                case SyntaxKind.EnumMember:
+                case SyntaxKind.MethodDeclaration:
+                case SyntaxKind.MethodSignature:
+                case SyntaxKind.GetAccessor:
+                case SyntaxKind.SetAccessor:
+                case SyntaxKind.ModuleDeclaration:
+                    return (<Declaration>node.parent).name === node;
+                case SyntaxKind.ElementAccessExpression:
+                    return (<ElementAccessExpression>node.parent).argumentExpression === node;
+                case SyntaxKind.ComputedPropertyName:
+                    return true;
+            }
+        }
+
+        return false;
+    }
+
+    export function isExpressionOfExternalModuleImportEqualsDeclaration(node: Node) {
+        return isExternalModuleImportEqualsDeclaration(node.parent.parent) &&
+            getExternalModuleImportEqualsDeclarationExpression(node.parent.parent) === node;
+    }
+
+    /** Returns true if the position is within a comment */
+    export function isInsideComment(sourceFile: SourceFile, token: Node, position: number): boolean {
+        // The position has to be: 1. in the leading trivia (before token.getStart()), and 2. within a comment
+        return position <= token.getStart(sourceFile) &&
+            (isInsideCommentRange(getTrailingCommentRanges(sourceFile.text, token.getFullStart())) ||
+                isInsideCommentRange(getLeadingCommentRanges(sourceFile.text, token.getFullStart())));
+
+        function isInsideCommentRange(comments: CommentRange[]): boolean {
+            return forEach(comments, comment => {
+                // either we are 1. completely inside the comment, or 2. at the end of the comment
+                if (comment.pos < position && position < comment.end) {
+                    return true;
+                }
+                else if (position === comment.end) {
+                    const text = sourceFile.text;
+                    const width = comment.end - comment.pos;
+                    // is single line comment or just /*
+                    if (width <= 2 || text.charCodeAt(comment.pos + 1) === CharacterCodes.slash) {
+                        return true;
+                    }
+                    else {
+                        // is unterminated multi-line comment
+                        return !(text.charCodeAt(comment.end - 1) === CharacterCodes.slash &&
+                            text.charCodeAt(comment.end - 2) === CharacterCodes.asterisk);
+                    }
+                }
+                return false;
+            });
+        }
+    }
+
+    export function getContainerNode(node: Node): Declaration {
+        while (true) {
+            node = node.parent;
+            if (!node) {
+                return undefined;
+            }
+            switch (node.kind) {
+                case SyntaxKind.SourceFile:
+                case SyntaxKind.MethodDeclaration:
+                case SyntaxKind.MethodSignature:
+                case SyntaxKind.FunctionDeclaration:
+                case SyntaxKind.FunctionExpression:
+                case SyntaxKind.GetAccessor:
+                case SyntaxKind.SetAccessor:
+                case SyntaxKind.ClassDeclaration:
+                case SyntaxKind.InterfaceDeclaration:
+                case SyntaxKind.EnumDeclaration:
+                case SyntaxKind.ModuleDeclaration:
+                    return <Declaration>node;
+            }
+        }
+    }
+
+    export function getNodeKind(node: Node): string {
+        switch (node.kind) {
+            case SyntaxKind.SourceFile:
+                return isExternalModule(<SourceFile>node) ? ScriptElementKind.moduleElement : ScriptElementKind.scriptElement;
+            case SyntaxKind.ModuleDeclaration:
+                return ScriptElementKind.moduleElement;
+            case SyntaxKind.ClassDeclaration:
+            case SyntaxKind.ClassExpression:
+                return ScriptElementKind.classElement;
+            case SyntaxKind.InterfaceDeclaration: return ScriptElementKind.interfaceElement;
+            case SyntaxKind.TypeAliasDeclaration: return ScriptElementKind.typeElement;
+            case SyntaxKind.EnumDeclaration: return ScriptElementKind.enumElement;
+            case SyntaxKind.VariableDeclaration:
+                return getKindOfVariableDeclaration(<VariableDeclaration>node);
+            case SyntaxKind.BindingElement:
+                return getKindOfVariableDeclaration(<VariableDeclaration>getRootDeclaration(node));
+            case SyntaxKind.ArrowFunction:
+            case SyntaxKind.FunctionDeclaration:
+            case SyntaxKind.FunctionExpression:
+                return ScriptElementKind.functionElement;
+            case SyntaxKind.GetAccessor: return ScriptElementKind.memberGetAccessorElement;
+            case SyntaxKind.SetAccessor: return ScriptElementKind.memberSetAccessorElement;
+            case SyntaxKind.MethodDeclaration:
+            case SyntaxKind.MethodSignature:
+                return ScriptElementKind.memberFunctionElement;
+            case SyntaxKind.PropertyDeclaration:
+            case SyntaxKind.PropertySignature:
+                return ScriptElementKind.memberVariableElement;
+            case SyntaxKind.IndexSignature: return ScriptElementKind.indexSignatureElement;
+            case SyntaxKind.ConstructSignature: return ScriptElementKind.constructSignatureElement;
+            case SyntaxKind.CallSignature: return ScriptElementKind.callSignatureElement;
+            case SyntaxKind.Constructor: return ScriptElementKind.constructorImplementationElement;
+            case SyntaxKind.TypeParameter: return ScriptElementKind.typeParameterElement;
+            case SyntaxKind.EnumMember: return ScriptElementKind.enumMemberElement;
+            case SyntaxKind.Parameter: return hasModifier(node, ModifierFlags.ParameterPropertyModifier) ? ScriptElementKind.memberVariableElement : ScriptElementKind.parameterElement;
+            case SyntaxKind.ImportEqualsDeclaration:
+            case SyntaxKind.ImportSpecifier:
+            case SyntaxKind.ImportClause:
+            case SyntaxKind.ExportSpecifier:
+            case SyntaxKind.NamespaceImport:
+                return ScriptElementKind.alias;
+            case SyntaxKind.JSDocTypedefTag:
+                return ScriptElementKind.typeElement;
+            default:
+                return ScriptElementKind.unknown;
+        }
+
+        function getKindOfVariableDeclaration(v: VariableDeclaration): string {
+            return isConst(v)
+                ? ScriptElementKind.constElement
+                : isLet(v)
+                    ? ScriptElementKind.letElement
+                    : ScriptElementKind.variableElement;
+        }
+    }
+
+    export function getStringLiteralTypeForNode(node: StringLiteral | LiteralTypeNode, typeChecker: TypeChecker): LiteralType {
+        const searchNode = node.parent.kind === SyntaxKind.LiteralType ? <LiteralTypeNode>node.parent : node;
+        const type = typeChecker.getTypeAtLocation(searchNode);
+        if (type && type.flags & TypeFlags.StringLiteral) {
+            return <LiteralType>type;
+        }
+        return undefined;
+    }
+
+    export function isThis(node: Node): boolean {
+        switch (node.kind) {
+            case SyntaxKind.ThisKeyword:
+            // case SyntaxKind.ThisType: TODO: GH#9267
+                return true;
+            case SyntaxKind.Identifier:
+                // 'this' as a parameter
+                return identifierIsThisKeyword(node as Identifier) && node.parent.kind === SyntaxKind.Parameter;
+            default:
+                return false;
+        }
+    }
+
+    // Matches the beginning of a triple slash directive
+    const tripleSlashDirectivePrefixRegex = /^\/\/\/\s*</;
+
+    export interface ListItemInfo {
+        listItemIndex: number;
+        list: Node;
+    }
+
+    export function getLineStartPositionForPosition(position: number, sourceFile: SourceFile): number {
+        const lineStarts = sourceFile.getLineStarts();
+        const line = sourceFile.getLineAndCharacterOfPosition(position).line;
+        return lineStarts[line];
+    }
+
+    export function rangeContainsRange(r1: TextRange, r2: TextRange): boolean {
+        return startEndContainsRange(r1.pos, r1.end, r2);
+    }
+
+    export function startEndContainsRange(start: number, end: number, range: TextRange): boolean {
+        return start <= range.pos && end >= range.end;
+    }
+
+    export function rangeContainsStartEnd(range: TextRange, start: number, end: number): boolean {
+        return range.pos <= start && range.end >= end;
+    }
+
+    export function rangeOverlapsWithStartEnd(r1: TextRange, start: number, end: number) {
+        return startEndOverlapsWithStartEnd(r1.pos, r1.end, start, end);
+    }
+
+    export function startEndOverlapsWithStartEnd(start1: number, end1: number, start2: number, end2: number) {
+        const start = Math.max(start1, start2);
+        const end = Math.min(end1, end2);
+        return start < end;
+    }
+
+    export function positionBelongsToNode(candidate: Node, position: number, sourceFile: SourceFile): boolean {
+        return candidate.end > position || !isCompletedNode(candidate, sourceFile);
+    }
+
+    export function isCompletedNode(n: Node, sourceFile: SourceFile): boolean {
+        if (nodeIsMissing(n)) {
+            return false;
+        }
+
+        switch (n.kind) {
+            case SyntaxKind.ClassDeclaration:
+            case SyntaxKind.InterfaceDeclaration:
+            case SyntaxKind.EnumDeclaration:
+            case SyntaxKind.ObjectLiteralExpression:
+            case SyntaxKind.ObjectBindingPattern:
+            case SyntaxKind.TypeLiteral:
+            case SyntaxKind.Block:
+            case SyntaxKind.ModuleBlock:
+            case SyntaxKind.CaseBlock:
+            case SyntaxKind.NamedImports:
+            case SyntaxKind.NamedExports:
+                return nodeEndsWith(n, SyntaxKind.CloseBraceToken, sourceFile);
+            case SyntaxKind.CatchClause:
+                return isCompletedNode((<CatchClause>n).block, sourceFile);
+            case SyntaxKind.NewExpression:
+                if (!(<NewExpression>n).arguments) {
+                    return true;
+                }
+            // fall through
+            case SyntaxKind.CallExpression:
+            case SyntaxKind.ParenthesizedExpression:
+            case SyntaxKind.ParenthesizedType:
+                return nodeEndsWith(n, SyntaxKind.CloseParenToken, sourceFile);
+
+            case SyntaxKind.FunctionType:
+            case SyntaxKind.ConstructorType:
+                return isCompletedNode((<SignatureDeclaration>n).type, sourceFile);
+
+            case SyntaxKind.Constructor:
+            case SyntaxKind.GetAccessor:
+            case SyntaxKind.SetAccessor:
+            case SyntaxKind.FunctionDeclaration:
+            case SyntaxKind.FunctionExpression:
+            case SyntaxKind.MethodDeclaration:
+            case SyntaxKind.MethodSignature:
+            case SyntaxKind.ConstructSignature:
+            case SyntaxKind.CallSignature:
+            case SyntaxKind.ArrowFunction:
+                if ((<FunctionLikeDeclaration>n).body) {
+                    return isCompletedNode((<FunctionLikeDeclaration>n).body, sourceFile);
+                }
+
+                if ((<FunctionLikeDeclaration>n).type) {
+                    return isCompletedNode((<FunctionLikeDeclaration>n).type, sourceFile);
+                }
+
+                // Even though type parameters can be unclosed, we can get away with
+                // having at least a closing paren.
+                return hasChildOfKind(n, SyntaxKind.CloseParenToken, sourceFile);
+
+            case SyntaxKind.ModuleDeclaration:
+                return (<ModuleDeclaration>n).body && isCompletedNode((<ModuleDeclaration>n).body, sourceFile);
+
+            case SyntaxKind.IfStatement:
+                if ((<IfStatement>n).elseStatement) {
+                    return isCompletedNode((<IfStatement>n).elseStatement, sourceFile);
+                }
+                return isCompletedNode((<IfStatement>n).thenStatement, sourceFile);
+
+            case SyntaxKind.ExpressionStatement:
+                return isCompletedNode((<ExpressionStatement>n).expression, sourceFile) ||
+                    hasChildOfKind(n, SyntaxKind.SemicolonToken);
+
+            case SyntaxKind.ArrayLiteralExpression:
+            case SyntaxKind.ArrayBindingPattern:
+            case SyntaxKind.ElementAccessExpression:
+            case SyntaxKind.ComputedPropertyName:
+            case SyntaxKind.TupleType:
+                return nodeEndsWith(n, SyntaxKind.CloseBracketToken, sourceFile);
+
+            case SyntaxKind.IndexSignature:
+                if ((<IndexSignatureDeclaration>n).type) {
+                    return isCompletedNode((<IndexSignatureDeclaration>n).type, sourceFile);
+                }
+
+                return hasChildOfKind(n, SyntaxKind.CloseBracketToken, sourceFile);
+
+            case SyntaxKind.CaseClause:
+            case SyntaxKind.DefaultClause:
+                // there is no such thing as terminator token for CaseClause/DefaultClause so for simplicity always consider them non-completed
+                return false;
+
+            case SyntaxKind.ForStatement:
+            case SyntaxKind.ForInStatement:
+            case SyntaxKind.ForOfStatement:
+            case SyntaxKind.WhileStatement:
+                return isCompletedNode((<IterationStatement>n).statement, sourceFile);
+            case SyntaxKind.DoStatement:
+                // rough approximation: if DoStatement has While keyword - then if node is completed is checking the presence of ')';
+                const hasWhileKeyword = findChildOfKind(n, SyntaxKind.WhileKeyword, sourceFile);
+                if (hasWhileKeyword) {
+                    return nodeEndsWith(n, SyntaxKind.CloseParenToken, sourceFile);
+                }
+                return isCompletedNode((<DoStatement>n).statement, sourceFile);
+
+            case SyntaxKind.TypeQuery:
+                return isCompletedNode((<TypeQueryNode>n).exprName, sourceFile);
+
+            case SyntaxKind.TypeOfExpression:
+            case SyntaxKind.DeleteExpression:
+            case SyntaxKind.VoidExpression:
+            case SyntaxKind.YieldExpression:
+            case SyntaxKind.SpreadElement:
+                const unaryWordExpression = n as (TypeOfExpression | DeleteExpression | VoidExpression | YieldExpression | SpreadElement);
+                return isCompletedNode(unaryWordExpression.expression, sourceFile);
+
+            case SyntaxKind.TaggedTemplateExpression:
+                return isCompletedNode((<TaggedTemplateExpression>n).template, sourceFile);
+            case SyntaxKind.TemplateExpression:
+                const lastSpan = lastOrUndefined((<TemplateExpression>n).templateSpans);
+                return isCompletedNode(lastSpan, sourceFile);
+            case SyntaxKind.TemplateSpan:
+                return nodeIsPresent((<TemplateSpan>n).literal);
+
+            case SyntaxKind.ExportDeclaration:
+            case SyntaxKind.ImportDeclaration:
+                return nodeIsPresent((<ExportDeclaration | ImportDeclaration>n).moduleSpecifier);
+
+            case SyntaxKind.PrefixUnaryExpression:
+                return isCompletedNode((<PrefixUnaryExpression>n).operand, sourceFile);
+            case SyntaxKind.BinaryExpression:
+                return isCompletedNode((<BinaryExpression>n).right, sourceFile);
+            case SyntaxKind.ConditionalExpression:
+                return isCompletedNode((<ConditionalExpression>n).whenFalse, sourceFile);
+
+            default:
+                return true;
+        }
+    }
+
+    /*
+     * Checks if node ends with 'expectedLastToken'.
+     * If child at position 'length - 1' is 'SemicolonToken' it is skipped and 'expectedLastToken' is compared with child at position 'length - 2'.
+     */
+    function nodeEndsWith(n: Node, expectedLastToken: SyntaxKind, sourceFile: SourceFile): boolean {
+        const children = n.getChildren(sourceFile);
+        if (children.length) {
+            const last = lastOrUndefined(children);
+            if (last.kind === expectedLastToken) {
+                return true;
+            }
+            else if (last.kind === SyntaxKind.SemicolonToken && children.length !== 1) {
+                return children[children.length - 2].kind === expectedLastToken;
+            }
+        }
+        return false;
+    }
+
+    export function findListItemInfo(node: Node): ListItemInfo {
+        const list = findContainingList(node);
+
+        // It is possible at this point for syntaxList to be undefined, either if
+        // node.parent had no list child, or if none of its list children contained
+        // the span of node. If this happens, return undefined. The caller should
+        // handle this case.
+        if (!list) {
+            return undefined;
+        }
+
+        const children = list.getChildren();
+        const listItemIndex = indexOf(children, node);
+
+        return {
+            listItemIndex,
+            list
+        };
+    }
+
+    export function hasChildOfKind(n: Node, kind: SyntaxKind, sourceFile?: SourceFile): boolean {
+        return !!findChildOfKind(n, kind, sourceFile);
+    }
+
+    export function findChildOfKind(n: Node, kind: SyntaxKind, sourceFile?: SourceFile): Node | undefined {
+        return forEach(n.getChildren(sourceFile), c => c.kind === kind && c);
+    }
+
+    export function findContainingList(node: Node): Node {
+        // The node might be a list element (nonsynthetic) or a comma (synthetic). Either way, it will
+        // be parented by the container of the SyntaxList, not the SyntaxList itself.
+        // In order to find the list item index, we first need to locate SyntaxList itself and then search
+        // for the position of the relevant node (or comma).
+        const syntaxList = forEach(node.parent.getChildren(), c => {
+            // find syntax list that covers the span of the node
+            if (c.kind === SyntaxKind.SyntaxList && c.pos <= node.pos && c.end >= node.end) {
+                return c;
+            }
+        });
+
+        // Either we didn't find an appropriate list, or the list must contain us.
+        Debug.assert(!syntaxList || contains(syntaxList.getChildren(), node));
+        return syntaxList;
+    }
+
+    /* Gets the token whose text has range [start, end) and
+     * position >= start and (position < end or (position === end && token is keyword or identifier))
+     */
+    export function getTouchingWord(sourceFile: SourceFile, position: number, includeJsDocComment = false): Node {
+        return getTouchingToken(sourceFile, position, n => isWord(n.kind), includeJsDocComment);
+    }
+
+    /* Gets the token whose text has range [start, end) and position >= start
+     * and (position < end or (position === end && token is keyword or identifier or numeric/string literal))
+     */
+    export function getTouchingPropertyName(sourceFile: SourceFile, position: number, includeJsDocComment = false): Node {
+        return getTouchingToken(sourceFile, position, n => isPropertyName(n.kind), includeJsDocComment);
+    }
+
+    /** Returns the token if position is in [start, end) or if position === end and includeItemAtEndPosition(token) === true */
+    export function getTouchingToken(sourceFile: SourceFile, position: number, includeItemAtEndPosition?: (n: Node) => boolean, includeJsDocComment = false): Node {
+        return getTokenAtPositionWorker(sourceFile, position, /*allowPositionInLeadingTrivia*/ false, includeItemAtEndPosition, includeJsDocComment);
+    }
+
+    /** Returns a token if position is in [start-of-leading-trivia, end) */
+    export function getTokenAtPosition(sourceFile: SourceFile, position: number, includeJsDocComment = false): Node {
+        return getTokenAtPositionWorker(sourceFile, position, /*allowPositionInLeadingTrivia*/ true, /*includeItemAtEndPosition*/ undefined, includeJsDocComment);
+    }
+
+    /** Get the token whose text contains the position */
+    function getTokenAtPositionWorker(sourceFile: SourceFile, position: number, allowPositionInLeadingTrivia: boolean, includeItemAtEndPosition: (n: Node) => boolean, includeJsDocComment = false): Node {
+        let current: Node = sourceFile;
+        outer: while (true) {
+            if (isToken(current)) {
+                // exit early
+                return current;
+            }
+
+            if (includeJsDocComment) {
+                const jsDocChildren = ts.filter(current.getChildren(), isJSDocNode);
+                for (const jsDocChild of jsDocChildren) {
+                    const start = allowPositionInLeadingTrivia ? jsDocChild.getFullStart() : jsDocChild.getStart(sourceFile, includeJsDocComment);
+                    if (start <= position) {
+                        const end = jsDocChild.getEnd();
+                        if (position < end || (position === end && jsDocChild.kind === SyntaxKind.EndOfFileToken)) {
+                            current = jsDocChild;
+                            continue outer;
+                        }
+                        else if (includeItemAtEndPosition && end === position) {
+                            const previousToken = findPrecedingToken(position, sourceFile, jsDocChild);
+                            if (previousToken && includeItemAtEndPosition(previousToken)) {
+                                return previousToken;
+                            }
+                        }
+                    }
+                }
+            }
+
+            // find the child that contains 'position'
+            for (const child of current.getChildren()) {
+                // all jsDocComment nodes were already visited
+                if (isJSDocNode(child)) {
+                    continue;
+                }
+                const start = allowPositionInLeadingTrivia ? child.getFullStart() : child.getStart(sourceFile, includeJsDocComment);
+                if (start <= position) {
+                    const end = child.getEnd();
+                    if (position < end || (position === end && child.kind === SyntaxKind.EndOfFileToken)) {
+                        current = child;
+                        continue outer;
+                    }
+                    else if (includeItemAtEndPosition && end === position) {
+                        const previousToken = findPrecedingToken(position, sourceFile, child);
+                        if (previousToken && includeItemAtEndPosition(previousToken)) {
+                            return previousToken;
+                        }
+                    }
+                }
+            }
+
+            return current;
+        }
+    }
+
+    /**
+      * The token on the left of the position is the token that strictly includes the position
+      * or sits to the left of the cursor if it is on a boundary. For example
+      *
+      *   fo|o               -> will return foo
+      *   foo <comment> |bar -> will return foo
+      *
+      */
+    export function findTokenOnLeftOfPosition(file: SourceFile, position: number): Node {
+        // Ideally, getTokenAtPosition should return a token. However, it is currently
+        // broken, so we do a check to make sure the result was indeed a token.
+        const tokenAtPosition = getTokenAtPosition(file, position);
+        if (isToken(tokenAtPosition) && position > tokenAtPosition.getStart(file) && position < tokenAtPosition.getEnd()) {
+            return tokenAtPosition;
+        }
+
+        return findPrecedingToken(position, file);
+    }
+
+    export function findNextToken(previousToken: Node, parent: Node): Node {
+        return find(parent);
+
+        function find(n: Node): Node {
+            if (isToken(n) && n.pos === previousToken.end) {
+                // this is token that starts at the end of previous token - return it
+                return n;
+            }
+
+            const children = n.getChildren();
+            for (const child of children) {
+                const shouldDiveInChildNode =
+                    // previous token is enclosed somewhere in the child
+                    (child.pos <= previousToken.pos && child.end > previousToken.end) ||
+                    // previous token ends exactly at the beginning of child
+                    (child.pos === previousToken.end);
+
+                if (shouldDiveInChildNode && nodeHasTokens(child)) {
+                    return find(child);
+                }
+            }
+
+            return undefined;
+        }
+    }
+
+    export function findPrecedingToken(position: number, sourceFile: SourceFile, startNode?: Node): Node {
+        return find(startNode || sourceFile);
+
+        function findRightmostToken(n: Node): Node {
+            if (isToken(n)) {
+                return n;
+            }
+
+            const children = n.getChildren();
+            const candidate = findRightmostChildNodeWithTokens(children, /*exclusiveStartPosition*/ children.length);
+            return candidate && findRightmostToken(candidate);
+
+        }
+
+        function find(n: Node): Node {
+            if (isToken(n)) {
+                return n;
+            }
+
+            const children = n.getChildren();
+            for (let i = 0; i < children.length; i++) {
+                const child = children[i];
+                // condition 'position < child.end' checks if child node end after the position
+                // in the example below this condition will be false for 'aaaa' and 'bbbb' and true for 'ccc'
+                // aaaa___bbbb___$__ccc
+                // after we found child node with end after the position we check if start of the node is after the position.
+                // if yes - then position is in the trivia and we need to look into the previous child to find the token in question.
+                // if no - position is in the node itself so we should recurse in it.
+                // NOTE: JsxText is a weird kind of node that can contain only whitespaces (since they are not counted as trivia).
+                // if this is the case - then we should assume that token in question is located in previous child.
+                if (position < child.end && (nodeHasTokens(child) || child.kind === SyntaxKind.JsxText)) {
+                    const start = child.getStart(sourceFile);
+                    const lookInPreviousChild =
+                        (start >= position) || // cursor in the leading trivia
+                        (child.kind === SyntaxKind.JsxText && start === child.end); // whitespace only JsxText
+
+                    if (lookInPreviousChild) {
+                        // actual start of the node is past the position - previous token should be at the end of previous child
+                        const candidate = findRightmostChildNodeWithTokens(children, /*exclusiveStartPosition*/ i);
+                        return candidate && findRightmostToken(candidate);
+                    }
+                    else {
+                        // candidate should be in this node
+                        return find(child);
+                    }
+                }
+            }
+
+            Debug.assert(startNode !== undefined || n.kind === SyntaxKind.SourceFile);
+
+            // Here we know that none of child token nodes embrace the position,
+            // the only known case is when position is at the end of the file.
+            // Try to find the rightmost token in the file without filtering.
+            // Namely we are skipping the check: 'position < node.end'
+            if (children.length) {
+                const candidate = findRightmostChildNodeWithTokens(children, /*exclusiveStartPosition*/ children.length);
+                return candidate && findRightmostToken(candidate);
+            }
+        }
+
+        /// finds last node that is considered as candidate for search (isCandidate(node) === true) starting from 'exclusiveStartPosition'
+        function findRightmostChildNodeWithTokens(children: Node[], exclusiveStartPosition: number): Node {
+            for (let i = exclusiveStartPosition - 1; i >= 0; i--) {
+                if (nodeHasTokens(children[i])) {
+                    return children[i];
+                }
+            }
+        }
+    }
+
+    export function isInString(sourceFile: SourceFile, position: number): boolean {
+        const previousToken = findPrecedingToken(position, sourceFile);
+        if (previousToken && previousToken.kind === SyntaxKind.StringLiteral) {
+            const start = previousToken.getStart();
+            const end = previousToken.getEnd();
+
+            // To be "in" one of these literals, the position has to be:
+            //   1. entirely within the token text.
+            //   2. at the end position of an unterminated token.
+            //   3. at the end of a regular expression (due to trailing flags like '/foo/g').
+            if (start < position && position < end) {
+                return true;
+            }
+
+            if (position === end) {
+                return !!(<LiteralExpression>previousToken).isUnterminated;
+            }
+        }
+
+        return false;
+    }
+
+    export function isInComment(sourceFile: SourceFile, position: number) {
+        return isInCommentHelper(sourceFile, position, /*predicate*/ undefined);
+    }
+
+    /**
+     * returns true if the position is in between the open and close elements of an JSX expression.
+     */
+    export function isInsideJsxElementOrAttribute(sourceFile: SourceFile, position: number) {
+        const token = getTokenAtPosition(sourceFile, position);
+
+        if (!token) {
+            return false;
+        }
+
+        if (token.kind === SyntaxKind.JsxText) {
+            return true;
+        }
+
+        // <div>Hello |</div>
+        if (token.kind === SyntaxKind.LessThanToken && token.parent.kind === SyntaxKind.JsxText) {
+            return true;
+        }
+
+        // <div> { | </div> or <div a={| </div>
+        if (token.kind === SyntaxKind.LessThanToken && token.parent.kind === SyntaxKind.JsxExpression) {
+            return true;
+        }
+
+        // <div> {
+        // |
+        // } < /div>
+        if (token && token.kind === SyntaxKind.CloseBraceToken && token.parent.kind === SyntaxKind.JsxExpression) {
+            return true;
+        }
+
+        // <div>|</div>
+        if (token.kind === SyntaxKind.LessThanToken && token.parent.kind === SyntaxKind.JsxClosingElement) {
+            return true;
+        }
+
+        return false;
+    }
+
+    export function isInTemplateString(sourceFile: SourceFile, position: number) {
+        const token = getTokenAtPosition(sourceFile, position);
+        return isTemplateLiteralKind(token.kind) && position > token.getStart(sourceFile);
+    }
+
+    /**
+     * Returns true if the cursor at position in sourceFile is within a comment that additionally
+     * satisfies predicate, and false otherwise.
+     */
+    export function isInCommentHelper(sourceFile: SourceFile, position: number, predicate?: (c: CommentRange) => boolean): boolean {
+        const token = getTokenAtPosition(sourceFile, position);
+
+        if (token && position <= token.getStart(sourceFile)) {
+            const commentRanges = getLeadingCommentRanges(sourceFile.text, token.pos);
+
+            // The end marker of a single-line comment does not include the newline character.
+            // In the following case, we are inside a comment (^ denotes the cursor position):
+            //
+            //    // asdf   ^\n
+            //
+            // But for multi-line comments, we don't want to be inside the comment in the following case:
+            //
+            //    /* asdf */^
+            //
+            // Internally, we represent the end of the comment at the newline and closing '/', respectively.
+            return predicate ?
+                forEach(commentRanges, c => c.pos < position &&
+                    (c.kind == SyntaxKind.SingleLineCommentTrivia ? position <= c.end : position < c.end) &&
+                    predicate(c)) :
+                forEach(commentRanges, c => c.pos < position &&
+                    (c.kind == SyntaxKind.SingleLineCommentTrivia ? position <= c.end : position < c.end));
+        }
+
+        return false;
+    }
+
+    export function hasDocComment(sourceFile: SourceFile, position: number) {
+        const token = getTokenAtPosition(sourceFile, position);
+
+        // First, we have to see if this position actually landed in a comment.
+        const commentRanges = getLeadingCommentRanges(sourceFile.text, token.pos);
+
+        return forEach(commentRanges, jsDocPrefix);
+
+        function jsDocPrefix(c: CommentRange): boolean {
+            const text = sourceFile.text;
+            return text.length >= c.pos + 3 && text[c.pos] === "/" && text[c.pos + 1] === "*" && text[c.pos + 2] === "*";
+        }
+    }
+
+    /**
+     * Get the corresponding JSDocTag node if the position is in a jsDoc comment
+     */
+    export function getJsDocTagAtPosition(sourceFile: SourceFile, position: number): JSDocTag {
+        let node = ts.getTokenAtPosition(sourceFile, position);
+        if (isToken(node)) {
+            switch (node.kind) {
+                case SyntaxKind.VarKeyword:
+                case SyntaxKind.LetKeyword:
+                case SyntaxKind.ConstKeyword:
+                    // if the current token is var, let or const, skip the VariableDeclarationList
+                    node = node.parent === undefined ? undefined : node.parent.parent;
+                    break;
+                default:
+                    node = node.parent;
+                    break;
+            }
+        }
+
+        if (node) {
+            if (node.jsDoc) {
+                for (const jsDoc of node.jsDoc) {
+                    if (jsDoc.tags) {
+                        for (const tag of jsDoc.tags) {
+                            if (tag.pos <= position && position <= tag.end) {
+                                return tag;
+                            }
+                        }
+                    }
+                }
+            }
+        }
+
+        return undefined;
+    }
+
+    function nodeHasTokens(n: Node): boolean {
+        // If we have a token or node that has a non-zero width, it must have tokens.
+        // Note, that getWidth() does not take trivia into account.
+        return n.getWidth() !== 0;
+    }
+
+    export function getNodeModifiers(node: Node): string {
+        const flags = getCombinedModifierFlags(node);
+        const result: string[] = [];
+
+        if (flags & ModifierFlags.Private) result.push(ScriptElementKindModifier.privateMemberModifier);
+        if (flags & ModifierFlags.Protected) result.push(ScriptElementKindModifier.protectedMemberModifier);
+        if (flags & ModifierFlags.Public) result.push(ScriptElementKindModifier.publicMemberModifier);
+        if (flags & ModifierFlags.Static) result.push(ScriptElementKindModifier.staticModifier);
+        if (flags & ModifierFlags.Abstract) result.push(ScriptElementKindModifier.abstractModifier);
+        if (flags & ModifierFlags.Export) result.push(ScriptElementKindModifier.exportedModifier);
+        if (isInAmbientContext(node)) result.push(ScriptElementKindModifier.ambientModifier);
+
+        return result.length > 0 ? result.join(",") : ScriptElementKindModifier.none;
+    }
+
+    export function getTypeArgumentOrTypeParameterList(node: Node): NodeArray<Node> {
+        if (node.kind === SyntaxKind.TypeReference || node.kind === SyntaxKind.CallExpression) {
+            return (<CallExpression>node).typeArguments;
+        }
+
+        if (isFunctionLike(node) || node.kind === SyntaxKind.ClassDeclaration || node.kind === SyntaxKind.InterfaceDeclaration) {
+            return (<FunctionLikeDeclaration>node).typeParameters;
+        }
+
+        return undefined;
+    }
+
+    export function isToken(n: Node): boolean {
+        return n.kind >= SyntaxKind.FirstToken && n.kind <= SyntaxKind.LastToken;
+    }
+
+    export function isWord(kind: SyntaxKind): boolean {
+        return kind === SyntaxKind.Identifier || isKeyword(kind);
+    }
+
+    function isPropertyName(kind: SyntaxKind): boolean {
+        return kind === SyntaxKind.StringLiteral || kind === SyntaxKind.NumericLiteral || isWord(kind);
+    }
+
+    export function isComment(kind: SyntaxKind): boolean {
+        return kind === SyntaxKind.SingleLineCommentTrivia || kind === SyntaxKind.MultiLineCommentTrivia;
+    }
+
+    export function isStringOrRegularExpressionOrTemplateLiteral(kind: SyntaxKind): boolean {
+        if (kind === SyntaxKind.StringLiteral
+            || kind === SyntaxKind.RegularExpressionLiteral
+            || isTemplateLiteralKind(kind)) {
+            return true;
+        }
+        return false;
+    }
+
+    export function isPunctuation(kind: SyntaxKind): boolean {
+        return SyntaxKind.FirstPunctuation <= kind && kind <= SyntaxKind.LastPunctuation;
+    }
+
+    export function isInsideTemplateLiteral(node: LiteralExpression, position: number) {
+        return isTemplateLiteralKind(node.kind)
+            && (node.getStart() < position && position < node.getEnd()) || (!!node.isUnterminated && position === node.getEnd());
+    }
+
+    export function isAccessibilityModifier(kind: SyntaxKind) {
+        switch (kind) {
+            case SyntaxKind.PublicKeyword:
+            case SyntaxKind.PrivateKeyword:
+            case SyntaxKind.ProtectedKeyword:
+                return true;
+        }
+
+        return false;
+    }
+
+    export function compareDataObjects(dst: any, src: any): boolean {
+        for (const e in dst) {
+            if (typeof dst[e] === "object") {
+                if (!compareDataObjects(dst[e], src[e])) {
+                    return false;
+                }
+            }
+            else if (typeof dst[e] !== "function") {
+                if (dst[e] !== src[e]) {
+                    return false;
+                }
+            }
+        }
+        return true;
+    }
+
+    export function isArrayLiteralOrObjectLiteralDestructuringPattern(node: Node) {
+        if (node.kind === SyntaxKind.ArrayLiteralExpression ||
+            node.kind === SyntaxKind.ObjectLiteralExpression) {
+            // [a,b,c] from:
+            // [a, b, c] = someExpression;
+            if (node.parent.kind === SyntaxKind.BinaryExpression &&
+                (<BinaryExpression>node.parent).left === node &&
+                (<BinaryExpression>node.parent).operatorToken.kind === SyntaxKind.EqualsToken) {
+                return true;
+            }
+
+            // [a, b, c] from:
+            // for([a, b, c] of expression)
+            if (node.parent.kind === SyntaxKind.ForOfStatement &&
+                (<ForOfStatement>node.parent).initializer === node) {
+                return true;
+            }
+
+            // [a, b, c] of
+            // [x, [a, b, c] ] = someExpression
+            // or
+            // {x, a: {a, b, c} } = someExpression
+            if (isArrayLiteralOrObjectLiteralDestructuringPattern(node.parent.kind === SyntaxKind.PropertyAssignment ? node.parent.parent : node.parent)) {
+                return true;
+            }
+        }
+
+        return false;
+    }
+
+    export function hasTrailingDirectorySeparator(path: string) {
+        const lastCharacter = path.charAt(path.length - 1);
+        return lastCharacter === "/" || lastCharacter === "\\";
+    }
+
+    export function isInReferenceComment(sourceFile: SourceFile, position: number): boolean {
+        return isInCommentHelper(sourceFile, position, isReferenceComment);
+
+        function isReferenceComment(c: CommentRange): boolean {
+            const commentText = sourceFile.text.substring(c.pos, c.end);
+            return tripleSlashDirectivePrefixRegex.test(commentText);
+        }
+    }
+
+    export function isInNonReferenceComment(sourceFile: SourceFile, position: number): boolean {
+        return isInCommentHelper(sourceFile, position, isNonReferenceComment);
+
+        function isNonReferenceComment(c: CommentRange): boolean {
+            const commentText = sourceFile.text.substring(c.pos, c.end);
+            return !tripleSlashDirectivePrefixRegex.test(commentText);
+        }
+    }
+
+    export function createTextSpanFromNode(node: Node, sourceFile?: SourceFile): TextSpan {
+        return createTextSpanFromBounds(node.getStart(sourceFile), node.getEnd());
+    }
+}
+
+// Display-part writer helpers
+/* @internal */
+namespace ts {
+    export function isFirstDeclarationOfSymbolParameter(symbol: Symbol) {
+        return symbol.declarations && symbol.declarations.length > 0 && symbol.declarations[0].kind === SyntaxKind.Parameter;
+    }
+
+    const displayPartWriter = getDisplayPartWriter();
+    function getDisplayPartWriter(): DisplayPartsSymbolWriter {
+        let displayParts: SymbolDisplayPart[];
+        let lineStart: boolean;
+        let indent: number;
+
+        resetWriter();
+        return {
+            displayParts: () => displayParts,
+            writeKeyword: text => writeKind(text, SymbolDisplayPartKind.keyword),
+            writeOperator: text => writeKind(text, SymbolDisplayPartKind.operator),
+            writePunctuation: text => writeKind(text, SymbolDisplayPartKind.punctuation),
+            writeSpace: text => writeKind(text, SymbolDisplayPartKind.space),
+            writeStringLiteral: text => writeKind(text, SymbolDisplayPartKind.stringLiteral),
+            writeParameter: text => writeKind(text, SymbolDisplayPartKind.parameterName),
+            writeProperty: text => writeKind(text, SymbolDisplayPartKind.propertyName),
+            writeSymbol,
+            writeLine,
+            increaseIndent: () => { indent++; },
+            decreaseIndent: () => { indent--; },
+            clear: resetWriter,
+            trackSymbol: noop,
+            reportInaccessibleThisError: noop
+        };
+
+        function writeIndent() {
+            if (lineStart) {
+                const indentString = getIndentString(indent);
+                if (indentString) {
+                    displayParts.push(displayPart(indentString, SymbolDisplayPartKind.space));
+                }
+                lineStart = false;
+            }
+        }
+
+        function writeKind(text: string, kind: SymbolDisplayPartKind) {
+            writeIndent();
+            displayParts.push(displayPart(text, kind));
+        }
+
+        function writeSymbol(text: string, symbol: Symbol) {
+            writeIndent();
+            displayParts.push(symbolPart(text, symbol));
+        }
+
+        function writeLine() {
+            displayParts.push(lineBreakPart());
+            lineStart = true;
+        }
+
+        function resetWriter() {
+            displayParts = [];
+            lineStart = true;
+            indent = 0;
+        }
+    }
+
+    export function symbolPart(text: string, symbol: Symbol) {
+        return displayPart(text, displayPartKind(symbol));
+
+        function displayPartKind(symbol: Symbol): SymbolDisplayPartKind {
+            const flags = symbol.flags;
+
+            if (flags & SymbolFlags.Variable) {
+                return isFirstDeclarationOfSymbolParameter(symbol) ? SymbolDisplayPartKind.parameterName : SymbolDisplayPartKind.localName;
+            }
+            else if (flags & SymbolFlags.Property) { return SymbolDisplayPartKind.propertyName; }
+            else if (flags & SymbolFlags.GetAccessor) { return SymbolDisplayPartKind.propertyName; }
+            else if (flags & SymbolFlags.SetAccessor) { return SymbolDisplayPartKind.propertyName; }
+            else if (flags & SymbolFlags.EnumMember) { return SymbolDisplayPartKind.enumMemberName; }
+            else if (flags & SymbolFlags.Function) { return SymbolDisplayPartKind.functionName; }
+            else if (flags & SymbolFlags.Class) { return SymbolDisplayPartKind.className; }
+            else if (flags & SymbolFlags.Interface) { return SymbolDisplayPartKind.interfaceName; }
+            else if (flags & SymbolFlags.Enum) { return SymbolDisplayPartKind.enumName; }
+            else if (flags & SymbolFlags.Module) { return SymbolDisplayPartKind.moduleName; }
+            else if (flags & SymbolFlags.Method) { return SymbolDisplayPartKind.methodName; }
+            else if (flags & SymbolFlags.TypeParameter) { return SymbolDisplayPartKind.typeParameterName; }
+            else if (flags & SymbolFlags.TypeAlias) { return SymbolDisplayPartKind.aliasName; }
+            else if (flags & SymbolFlags.Alias) { return SymbolDisplayPartKind.aliasName; }
+
+            return SymbolDisplayPartKind.text;
+        }
+    }
+
+    export function displayPart(text: string, kind: SymbolDisplayPartKind): SymbolDisplayPart {
+        return <SymbolDisplayPart>{
+            text: text,
+            kind: SymbolDisplayPartKind[kind]
+        };
+    }
+
+    export function spacePart() {
+        return displayPart(" ", SymbolDisplayPartKind.space);
+    }
+
+    export function keywordPart(kind: SyntaxKind) {
+        return displayPart(tokenToString(kind), SymbolDisplayPartKind.keyword);
+    }
+
+    export function punctuationPart(kind: SyntaxKind) {
+        return displayPart(tokenToString(kind), SymbolDisplayPartKind.punctuation);
+    }
+
+    export function operatorPart(kind: SyntaxKind) {
+        return displayPart(tokenToString(kind), SymbolDisplayPartKind.operator);
+    }
+
+    export function textOrKeywordPart(text: string) {
+        const kind = stringToToken(text);
+        return kind === undefined
+            ? textPart(text)
+            : keywordPart(kind);
+    }
+
+    export function textPart(text: string) {
+        return displayPart(text, SymbolDisplayPartKind.text);
+    }
+
+    const carriageReturnLineFeed = "\r\n";
+    /**
+     * The default is CRLF.
+     */
+    export function getNewLineOrDefaultFromHost(host: LanguageServiceHost | LanguageServiceShimHost) {
+        return host.getNewLine ? host.getNewLine() : carriageReturnLineFeed;
+    }
+
+    export function lineBreakPart() {
+        return displayPart("\n", SymbolDisplayPartKind.lineBreak);
+    }
+
+    export function mapToDisplayParts(writeDisplayParts: (writer: DisplayPartsSymbolWriter) => void): SymbolDisplayPart[] {
+        writeDisplayParts(displayPartWriter);
+        const result = displayPartWriter.displayParts();
+        displayPartWriter.clear();
+        return result;
+    }
+
+    export function typeToDisplayParts(typechecker: TypeChecker, type: Type, enclosingDeclaration?: Node, flags?: TypeFormatFlags): SymbolDisplayPart[] {
+        return mapToDisplayParts(writer => {
+            typechecker.getSymbolDisplayBuilder().buildTypeDisplay(type, writer, enclosingDeclaration, flags);
+        });
+    }
+
+    export function symbolToDisplayParts(typeChecker: TypeChecker, symbol: Symbol, enclosingDeclaration?: Node, meaning?: SymbolFlags, flags?: SymbolFormatFlags): SymbolDisplayPart[] {
+        return mapToDisplayParts(writer => {
+            typeChecker.getSymbolDisplayBuilder().buildSymbolDisplay(symbol, writer, enclosingDeclaration, meaning, flags);
+        });
+    }
+
+    export function signatureToDisplayParts(typechecker: TypeChecker, signature: Signature, enclosingDeclaration?: Node, flags?: TypeFormatFlags): SymbolDisplayPart[] {
+        return mapToDisplayParts(writer => {
+            typechecker.getSymbolDisplayBuilder().buildSignatureDisplay(signature, writer, enclosingDeclaration, flags);
+        });
+    }
+
+    export function getDeclaredName(typeChecker: TypeChecker, symbol: Symbol, location: Node): string {
+        // If this is an export or import specifier it could have been renamed using the 'as' syntax.
+        // If so we want to search for whatever is under the cursor.
+        if (isImportOrExportSpecifierName(location)) {
+            return location.getText();
+        }
+        else if (isStringOrNumericLiteral(location) &&
+            location.parent.kind === SyntaxKind.ComputedPropertyName) {
+            return (<LiteralExpression>location).text;
+        }
+
+        // Try to get the local symbol if we're dealing with an 'export default'
+        // since that symbol has the "true" name.
+        const localExportDefaultSymbol = getLocalSymbolForExportDefault(symbol);
+
+        const name = typeChecker.symbolToString(localExportDefaultSymbol || symbol);
+
+        return name;
+    }
+
+    export function isImportOrExportSpecifierName(location: Node): boolean {
+        return location.parent &&
+            (location.parent.kind === SyntaxKind.ImportSpecifier || location.parent.kind === SyntaxKind.ExportSpecifier) &&
+            (<ImportOrExportSpecifier>location.parent).propertyName === location;
+    }
+
+    /**
+     * Strip off existed single quotes or double quotes from a given string
+     *
+     * @return non-quoted string
+     */
+    export function stripQuotes(name: string) {
+        const length = name.length;
+        if (length >= 2 &&
+            name.charCodeAt(0) === name.charCodeAt(length - 1) &&
+            (name.charCodeAt(0) === CharacterCodes.doubleQuote || name.charCodeAt(0) === CharacterCodes.singleQuote)) {
+            return name.substring(1, length - 1);
+        };
+        return name;
+    }
+
+    export function scriptKindIs(fileName: string, host: LanguageServiceHost, ...scriptKinds: ScriptKind[]): boolean {
+        const scriptKind = getScriptKind(fileName, host);
+        return forEach(scriptKinds, k => k === scriptKind);
+    }
+
+    export function getScriptKind(fileName: string, host?: LanguageServiceHost): ScriptKind {
+        // First check to see if the script kind was specified by the host. Chances are the host
+        // may override the default script kind for the file extension.
+        let scriptKind: ScriptKind;
+        if (host && host.getScriptKind) {
+            scriptKind = host.getScriptKind(fileName);
+        }
+        if (!scriptKind) {
+            scriptKind = getScriptKindFromFileName(fileName);
+        }
+        return ensureScriptKind(fileName, scriptKind);
+    }
+
+    export function getOpenBraceEnd(constructor: ConstructorDeclaration, sourceFile: SourceFile) {
+        // First token is the open curly, this is where we want to put the 'super' call.
+        return constructor.body.getFirstToken(sourceFile).getEnd();
+    }
+}